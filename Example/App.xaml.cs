<<<<<<< HEAD
﻿using System;
using System.Collections.Generic;
using System.Configuration;
using System.Data;
using System.Linq;
using System.Threading.Tasks;
using System.Windows;
using WebViewControl;
=======
﻿using System.Windows;
using System.Windows.Threading;
>>>>>>> 29b1c9b2

namespace Example {
    /// <summary>
    /// Interaction logic for App.xaml
    /// </summary>
    public partial class App : Application {

<<<<<<< HEAD
        protected override void OnStartup(StartupEventArgs e) {
            WebView.LogFile = "ceflog.txt";
            base.OnStartup(e);
=======
        public App() {
            DispatcherUnhandledException += OnDispatcherUnhandledException;
        }

        private void OnDispatcherUnhandledException(object sender, DispatcherUnhandledExceptionEventArgs e) {
            e.Handled = true;
>>>>>>> 29b1c9b2
        }
    }
}<|MERGE_RESOLUTION|>--- conflicted
+++ resolved
@@ -1,16 +1,4 @@
-<<<<<<< HEAD
-﻿using System;
-using System.Collections.Generic;
-using System.Configuration;
-using System.Data;
-using System.Linq;
-using System.Threading.Tasks;
-using System.Windows;
-using WebViewControl;
-=======
 ﻿using System.Windows;
-using System.Windows.Threading;
->>>>>>> 29b1c9b2
 
 namespace Example {
     /// <summary>
@@ -18,18 +6,9 @@
     /// </summary>
     public partial class App : Application {
 
-<<<<<<< HEAD
         protected override void OnStartup(StartupEventArgs e) {
             WebView.LogFile = "ceflog.txt";
             base.OnStartup(e);
-=======
-        public App() {
-            DispatcherUnhandledException += OnDispatcherUnhandledException;
-        }
-
-        private void OnDispatcherUnhandledException(object sender, DispatcherUnhandledExceptionEventArgs e) {
-            e.Handled = true;
->>>>>>> 29b1c9b2
         }
     }
 }