--- conflicted
+++ resolved
@@ -1,10 +1,7 @@
 ﻿import * as React from "react";
 import ViewFrame from "ViewFrame";
-<<<<<<< HEAD
-import "./ExampleView.css";
-=======
 import * as ViewPlugin from "./ViewPlugin";
->>>>>>> 02c325cc
+import "./ExampleView.scss";
 
 export interface ISomeType {
     name: string;
