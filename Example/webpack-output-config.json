﻿{
  "externals": {
<<<<<<< HEAD
    "./ViewPlugin": [ "Bundle", "ViewPlugin" ]
=======
    "./ViewPlugin": [ "ViewPlugin" ]
>>>>>>> ee14f8ec
  }
}<|MERGE_RESOLUTION|>--- conflicted
+++ resolved
@@ -1,9 +1,5 @@
 ﻿{
   "externals": {
-<<<<<<< HEAD
-    "./ViewPlugin": [ "Bundle", "ViewPlugin" ]
-=======
-    "./ViewPlugin": [ "ViewPlugin" ]
->>>>>>> ee14f8ec
+    "./ViewPlugin": [ "Views", "ViewPlugin" ]
   }
 }