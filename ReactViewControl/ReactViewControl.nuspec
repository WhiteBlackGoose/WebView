﻿<?xml version="1.0" encoding="utf-8"?>
<package xmlns="http://schemas.microsoft.com/packaging/2013/05/nuspec.xsd">
  <metadata>
    <id>ReactViewControl</id>
<<<<<<< HEAD
    <version>1.71.4</version>
=======
    <version>1.71.3</version>
>>>>>>> 231d88d8
    <title>ReactViewControl</title>
    <authors>OutSystems</authors>
    <owners>OutSystems</owners>
    <requireLicenseAcceptance>false</requireLicenseAcceptance>
    <description>Description</description>
    <copyright>Copyright ©  2018</copyright>
    <dependencies>
      <dependency id="WebViewControl" version="1.71.8" />
    </dependencies>
  </metadata>
</package><|MERGE_RESOLUTION|>--- conflicted
+++ resolved
@@ -2,11 +2,7 @@
 <package xmlns="http://schemas.microsoft.com/packaging/2013/05/nuspec.xsd">
   <metadata>
     <id>ReactViewControl</id>
-<<<<<<< HEAD
-    <version>1.71.4</version>
-=======
-    <version>1.71.3</version>
->>>>>>> 231d88d8
+    <version>1.71.5</version>
     <title>ReactViewControl</title>
     <authors>OutSystems</authors>
     <owners>OutSystems</owners>
