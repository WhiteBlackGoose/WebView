<<<<<<< HEAD
﻿import * as Common from "./LoaderCommon";
import { Task, PluginsContext } from "./LoaderCommon";
import "./ViewFrame";
=======
﻿declare const CefSharp: {
    BindObjectAsync(objName1: string, objName2: string): Promise<void>
};

type Dictionary<T> = { [key: string]: T };

const ReactLib: string = "React";
const ReactDOMLib: string = "ReactDOM";
const ModuleLib: string = "Views";
>>>>>>> 7ab18378

declare const CefSharp: {
    BindObjectAsync(settings: { NotifyIfAlreadyBound?: boolean, IgnoreCache: boolean }, objName: string): Promise<void>
    DeleteBoundObject(objName: string): boolean;
};

const reactLib: string = "React";
const reactDOMLib: string = "ReactDOM";
const bundlesName: string = "Bundle";

const [
    libsPath,
    enableDebugMode,
    modulesObjectName,
    eventListenerObjectName,
    viewInitializedEventName,
    viewDestroyedEventName,
    viewLoadedEventName
] = Array.from(new URLSearchParams(location.search).keys());

const externalLibsPath = libsPath + "node_modules/";

const modules: Dictionary<Dictionary<any>> = (() => window[modulesObjectName] = {})();
const nativeObjectNames: Dictionary<string[]> = {};

const bootstrapTask = new Task();
const stylesheetsLoadTask = new Task();
const pluginsLoadTasks: Dictionary<Task<any>> = {};

let rootContext: React.Context<string>;

export async function showErrorMessage(msg: string): Promise<void> {
    const containerId = "webview_error";
    let msgContainer = document.getElementById(containerId) as HTMLDivElement;
    if (!msgContainer) {
        msgContainer = document.createElement("div");
        msgContainer.id = containerId;
        const style = msgContainer.style;
        style.backgroundColor = "#f45642";
        style.color = "white";
        style.fontFamily = "Arial";
        style.fontWeight = "bold";
        style.fontSize = "10px"
        style.padding = "3px";
        style.position = "absolute";
        style.top = "0";
        style.left = "0";
        style.right = "0";
        style.zIndex = "10000";
        style.height = "auto";
        style.wordWrap = "break-word";

        await waitForDOMReady();
        document.body.appendChild(msgContainer);   
    }
    msgContainer.innerText = msg;
}

function loadScript(scriptSrc: string): Promise<void> {
    return new Promise((resolve) => {
        // load react view resources
        const script = document.createElement("script");
        script.src = scriptSrc;
        script.addEventListener("load", () => resolve());
        const head = document.head;
        if (!head) {
            throw new Error("Document not ready");
        }
        head.appendChild(script);
    });
}

function loadStyleSheet(stylesheet: string, containerElement: HTMLElement, markAsSticky: boolean): Promise<void> {
    return new Promise((resolve) => {
        const link = document.createElement("link");
        link.type = "text/css";
        link.rel = "stylesheet";
        link.href = stylesheet;
        link.addEventListener("load", () => resolve());
        if (markAsSticky) {
            link.dataset.sticky = "true";
        }
        containerElement.appendChild(link);
    });
}

async function loadFramework(): Promise<void> {
<<<<<<< HEAD
    await loadScript(externalLibsPath + "prop-types/prop-types.min.js"); /* Prop-Types */
    await loadScript(externalLibsPath + "react/umd/react.production.min.js"); /* React */ 
    await loadScript(externalLibsPath + "react-dom/umd/react-dom.production.min.js"); /* ReactDOM */
=======
    await loadScript(ExternalLibsPath + "prop-types/prop-types.min.js"); /* Prop-Types */
    await loadScript(ExternalLibsPath + "react/umd/react.production.min.js"); /* React */
    await loadScript(ExternalLibsPath + "react-dom/umd/react-dom.production.min.js"); /* ReactDOM */
    await loadScript(LibsPath + "ReactViewResources.js"); /* React View Resources */ 
>>>>>>> 7ab18378
}

export function loadDefaultStyleSheet(stylesheet: string): void {
    async function innerLoad() {
        try {
            await bootstrapTask.promise;
            await loadStyleSheet(stylesheet, document.head, true);

            stylesheetsLoadTask.setResult();
        } catch (error) {
            handleError(error);
        }
    }

    innerLoad();
}

export function loadPlugins(plugins: any[][], frameName: string, forMainFrame: boolean): void {
    async function innerLoad() {
        try {
            await bootstrapTask.promise;

            const loadTask = new Task();
            pluginsLoadTasks[frameName] = loadTask;

            if (plugins && plugins.length > 0) {
                const pluginsInstances = (modules[frameName] = modules[frameName] || {});

                // load plugin modules
                const pluginsPromises = plugins.map(async m => {
                    const moduleName: string = m[0];
                    const mainJsSource: string = m[1];
                    const nativeObjectFullName: string = m[2]; // fullname with frame name included
                    const dependencySources: string[] = m[3];

                    if (forMainFrame) {
                        // only load plugins sources once (in the main frame)

                        // load plugin dependency js sources
                        const dependencySourcesPromises = dependencySources.map(s => loadScript(s));
                        await Promise.all(dependencySourcesPromises);

                        // plugin main js source
                        await loadScript(mainJsSource);    
                    }

                    const module = window[bundlesName][moduleName];
                    if (!module || !module.default) {
                        throw new Error(`Failed to load '${moduleName}' (might not be a module with a default export)`);
                    }

                    const pluginNativeObject = await bindNativeObject(nativeObjectFullName, frameName);

                    pluginsInstances[moduleName] = new module.default(pluginNativeObject);
                });

                await Promise.all(pluginsPromises);
            }

            loadTask.setResult();
        } catch (error) {
            handleError(error);
        }
    }

    innerLoad();
}

export function loadComponent(
    componentName: string,
    componentNativeObjectName: string,
    componentSource: string,
    originalSourceFolder: string,
    dependencySources: string[],
    cssSources: string[],
<<<<<<< HEAD
=======
    baseUrl: string,
>>>>>>> 7ab18378
    maxPreRenderedCacheEntries: number,
    hasStyleSheet: boolean,
    hasPlugins: boolean,
    componentNativeObject: Dictionary<any>,
    frameName: string,
    componentHash: string): void {

    function getComponentCacheKey(propertiesHash: string) {
        return componentSource + "|" + propertiesHash;
    }

    async function innerLoad() {
        try {
<<<<<<< HEAD
            if (originalSourceFolder) {
                // loading main view
                // force images and other resources load from the appropriate path
                (document.getElementById("webview_base") as HTMLBaseElement).href = originalSourceFolder;
            }
=======
            // force images and other resources load from the appropriate path
            (document.getElementById("webview_base") as HTMLBaseElement).href = baseUrl;
>>>>>>> 7ab18378

            const rootElementData = Common.getViewElement(frameName);
            const rootElement = rootElementData.root;

            if (hasStyleSheet) {
                // wait for the stylesheet to load before first render
                await stylesheetsLoadTask.promise;
            }

            const componentCacheKey = getComponentCacheKey(componentHash);
            const cachedElementHtml = localStorage.getItem(componentCacheKey);
            if (cachedElementHtml) {
                // render cached component html to reduce time to first render
                rootElement.innerHTML = cachedElementHtml;
                await waitForNextPaint();
            }

            const promisesToWaitFor = [bootstrapTask.promise];
            if (hasPlugins) {
                promisesToWaitFor.push(pluginsLoadTasks[frameName].promise);
            }
            await Promise.all(promisesToWaitFor);

            // load component dependencies js sources and css sources
            const dependencyLoadPromises =
                dependencySources.map(s => loadScript(s)).concat(
                    cssSources.map(s => loadStyleSheet(s, rootElementData.stylesheetsContainer, false)));
            await Promise.all(dependencyLoadPromises);

            // main component script should be the last to be loaded, otherwise errors might occur
            await loadScript(componentSource);

            const Component = window[bundlesName][componentName].default;
            const React = window[reactLib];
            const ReactDOM = window[reactDOMLib];
            
            // create proxy for properties obj to delay its methods execution until native object is ready
            const properties = createPropertiesProxy(componentNativeObject, componentNativeObjectName, frameName);

            // render component
            await new Promise((resolve) => {
                // create context
                if (!rootContext) {
                    rootContext = React.createContext(null);
                }
                Component.contextType = rootContext;

                const frameModules = modules[frameName] || {};
                const context = new PluginsContext(Object.values(frameModules));

                const rootRef = React.createRef();
                const root = React.createElement(rootContext.Provider, { value: context }, React.createElement(Component, { ref: rootRef, ...properties }));

                ReactDOM.hydrate(root, rootElement, () => {
                    modules[frameName] = Object.assign(modules[frameName] || {}, { [componentName]: rootRef.current });
                    resolve();
                });
            });

            await waitForNextPaint();

            if (!cachedElementHtml && maxPreRenderedCacheEntries > 0) {
                // cache view html for further use
                const elementHtml = rootElement.innerHTML;
                // get all stylesheets except the stick ones (which will be loaded by the time the html gets rendered) otherwise we could be loading them twice
                const stylesheets = Common.getStylesheets(rootElementData.stylesheetsContainer).filter(l => l.dataset.sticky !== "true").map(l => l.outerHTML).join("");

                localStorage.setItem(componentCacheKey, stylesheets + elementHtml); // insert html into the cache

                const componentCachedInfo = localStorage.getItem(componentSource);
                const cachedEntries: string[] = componentCachedInfo ? JSON.parse(componentCachedInfo) : [];

                // remove cached entries that are older tomantina cache size within limits
                while (cachedEntries.length >= maxPreRenderedCacheEntries) {
                    const olderCacheEntryKey = cachedEntries.shift() as string;
                    localStorage.removeItem(getComponentCacheKey(olderCacheEntryKey));
                }

                cachedEntries.push(componentHash);
                localStorage.setItem(componentSource, JSON.stringify(cachedEntries));
            }

            window.dispatchEvent(new Event('viewready'));

            fireNativeNotification(viewLoadedEventName, frameName);
        } catch (error) {
            handleError(error);
        }
    }

    innerLoad();
}

async function bootstrap() {
    // prevent browser from loading the dropped file
    window.addEventListener("dragover", (e) => e.preventDefault());
    window.addEventListener("drop", (e) => e.preventDefault());

    await waitForDOMReady();

    // add main view
    Common.addViewElement("", document.getElementById(Common.webViewRootId) as HTMLElement, document.head);

    Common.addViewAddedEventListener((frameName) => fireNativeNotification(viewInitializedEventName, frameName));
    Common.addViewRemovedEventListener((frameName) => {
        // delete native objects
        const nativeObjects = nativeObjectNames[frameName] || [];
        nativeObjects.forEach(nativeObjecName => CefSharp.DeleteBoundObject(nativeObjecName));

        delete modules[frameName]; // delete registered frame modules
        delete nativeObjectNames[frameName]; // delete registered native objects
        delete pluginsLoadTasks[frameName]; // delete load tasks

        fireNativeNotification(viewDestroyedEventName, frameName);
    });

    await loadFramework();

    // bind event listener object ahead-of-time
    await CefSharp.BindObjectAsync({ IgnoreCache: false }, eventListenerObjectName);

    bootstrapTask.setResult();
}

function createPropertiesProxy(basePropertiesObj: {}, nativeObjName: string, frameName: string): {} {
    const proxy = Object.assign({}, basePropertiesObj);
    Object.keys(proxy).forEach(key => {
        const value = basePropertiesObj[key];
        if (value !== undefined) {
            proxy[key] = value;
        } else {
            proxy[key] = async function () {
                let nativeObject = window[nativeObjName];
                if (!nativeObject) {
                    nativeObject = await new Promise(async (resolve) => {
                        await waitForNextPaint();
                        const nativeObject = await bindNativeObject(nativeObjName, frameName);
                        resolve(nativeObject);
                    });
                }
                return nativeObject[key].apply(window, arguments);
            };
        }
    });
    return proxy;
}

async function bindNativeObject(nativeObjectName: string, frameName: string) {
    await CefSharp.BindObjectAsync({ IgnoreCache: false }, nativeObjectName);

    // add to the native objects collection
    let frameNativeObjects = nativeObjectNames[frameName];
    if (!frameNativeObjects) {
        frameNativeObjects = [];
        nativeObjectNames[frameName] = frameNativeObjects;
    }
    frameNativeObjects.push(nativeObjectName);

    return window[nativeObjectName];
}

function handleError(error: Error) {
    if (enableDebugMode) {
        showErrorMessage(error.message);
    }
    throw error;
}

function waitForNextPaint() {
    return new Promise((resolve) => {
        requestAnimationFrame(() => {
            setTimeout(resolve);
        });
    });
}

function waitForDOMReady() {
    if (document.readyState === "loading") {
        return new Promise((resolve) => document.addEventListener("DOMContentLoaded", resolve, { once: true }));
    }
    return Promise.resolve();
}

function fireNativeNotification(eventName: string, ...args: string[]) {
    window[eventListenerObjectName].notify(eventName, ...args);
}

bootstrap();<|MERGE_RESOLUTION|>--- conflicted
+++ resolved
@@ -1,18 +1,6 @@
-<<<<<<< HEAD
 ﻿import * as Common from "./LoaderCommon";
 import { Task, PluginsContext } from "./LoaderCommon";
 import "./ViewFrame";
-=======
-﻿declare const CefSharp: {
-    BindObjectAsync(objName1: string, objName2: string): Promise<void>
-};
-
-type Dictionary<T> = { [key: string]: T };
-
-const ReactLib: string = "React";
-const ReactDOMLib: string = "ReactDOM";
-const ModuleLib: string = "Views";
->>>>>>> 7ab18378
 
 declare const CefSharp: {
     BindObjectAsync(settings: { NotifyIfAlreadyBound?: boolean, IgnoreCache: boolean }, objName: string): Promise<void>
@@ -100,16 +88,9 @@
 }
 
 async function loadFramework(): Promise<void> {
-<<<<<<< HEAD
     await loadScript(externalLibsPath + "prop-types/prop-types.min.js"); /* Prop-Types */
     await loadScript(externalLibsPath + "react/umd/react.production.min.js"); /* React */ 
     await loadScript(externalLibsPath + "react-dom/umd/react-dom.production.min.js"); /* ReactDOM */
-=======
-    await loadScript(ExternalLibsPath + "prop-types/prop-types.min.js"); /* Prop-Types */
-    await loadScript(ExternalLibsPath + "react/umd/react.production.min.js"); /* React */
-    await loadScript(ExternalLibsPath + "react-dom/umd/react-dom.production.min.js"); /* ReactDOM */
-    await loadScript(LibsPath + "ReactViewResources.js"); /* React View Resources */ 
->>>>>>> 7ab18378
 }
 
 export function loadDefaultStyleSheet(stylesheet: string): void {
@@ -150,21 +131,21 @@
 
                         // load plugin dependency js sources
                         const dependencySourcesPromises = dependencySources.map(s => loadScript(s));
-                        await Promise.all(dependencySourcesPromises);
-
-                        // plugin main js source
+                                await Promise.all(dependencySourcesPromises);
+
+                                // plugin main js source
                         await loadScript(mainJsSource);    
                     }
 
                     const module = window[bundlesName][moduleName];
                     if (!module || !module.default) {
                         throw new Error(`Failed to load '${moduleName}' (might not be a module with a default export)`);
-                    }
+                            }
 
                     const pluginNativeObject = await bindNativeObject(nativeObjectFullName, frameName);
 
                     pluginsInstances[moduleName] = new module.default(pluginNativeObject);
-                });
+                        });
 
                 await Promise.all(pluginsPromises);
             }
@@ -182,13 +163,8 @@
     componentName: string,
     componentNativeObjectName: string,
     componentSource: string,
-    originalSourceFolder: string,
     dependencySources: string[],
     cssSources: string[],
-<<<<<<< HEAD
-=======
-    baseUrl: string,
->>>>>>> 7ab18378
     maxPreRenderedCacheEntries: number,
     hasStyleSheet: boolean,
     hasPlugins: boolean,
@@ -202,17 +178,6 @@
 
     async function innerLoad() {
         try {
-<<<<<<< HEAD
-            if (originalSourceFolder) {
-                // loading main view
-                // force images and other resources load from the appropriate path
-                (document.getElementById("webview_base") as HTMLBaseElement).href = originalSourceFolder;
-            }
-=======
-            // force images and other resources load from the appropriate path
-            (document.getElementById("webview_base") as HTMLBaseElement).href = baseUrl;
->>>>>>> 7ab18378
-
             const rootElementData = Common.getViewElement(frameName);
             const rootElement = rootElementData.root;
 
@@ -247,7 +212,7 @@
             const Component = window[bundlesName][componentName].default;
             const React = window[reactLib];
             const ReactDOM = window[reactDOMLib];
-            
+
             // create proxy for properties obj to delay its methods execution until native object is ready
             const properties = createPropertiesProxy(componentNativeObject, componentNativeObjectName, frameName);
 
