﻿import "./ViewFrame.js";

declare const CefSharp: {
    BindObjectAsync(objName1: string, objName2: string): Promise<void>
};

type Dictionary<T> = { [key: string]: T };

const ReactLib: string = "React";
const ReactDOMLib: string = "ReactDOM";
const ModuleLib: string = "Bundle";

class Task<ResultType> {

    private taskPromise: Promise<ResultType>;
    private resolve: (result: ResultType) => void;

    constructor() {
        this.taskPromise = new Promise<ResultType>((resolve) => this.resolve = resolve);
    }

    public setResult(result?: ResultType) {
        this.resolve(result as ResultType);
    }

    public get promise() {
        return this.taskPromise;
    }
}

const [LibsPath, EnableDebugMode, ModulesObjectName, EventListenerObjectName, ViewInitializedEventName, ComponentLoadedEventName] = Array.from(new URLSearchParams(location.search).keys());

const ExternalLibsPath = LibsPath + "node_modules/";

const Modules: Dictionary<{}> = {};
window[ModulesObjectName] = Modules;

const StylesheetsLoadTask = new Task();
const PluginsLoadTask = new Task();
const BootstrapTask = new Task();

const Views: { [name: string]: HTMLElement } = {};

export async function showErrorMessage(msg: string): Promise<void> {
    const ContainerId = "webview_error";
    let msgContainer = document.getElementById(ContainerId) as HTMLDivElement;
    if (!msgContainer) {
        msgContainer = document.createElement("div");
        msgContainer.id = ContainerId;
        let style = msgContainer.style;
        style.backgroundColor = "#f45642";
        style.color = "white";
        style.fontFamily = "Arial";
        style.fontWeight = "bold";
        style.fontSize = "10px"
        style.padding = "3px";
        style.position = "absolute";
        style.top = "0";
        style.left = "0";
        style.right = "0";
        style.zIndex = "10000";
        style.height = "auto";
        style.wordWrap = "break-word";

        await waitForDOMReady();
        document.body.appendChild(msgContainer);   
    }
    msgContainer.innerText = msg;
}

function loadScript(scriptSrc: string): Promise<void> {
    return new Promise((resolve) => {
        // load react view resources
        let script = document.createElement("script");
        script.src = scriptSrc;
        script.addEventListener("load", () => resolve());
        let head = document.head;
        if (!head) {
            throw new Error("Document not ready");
        }
        head.appendChild(script);
    });
}

function loadStyleSheet(stylesheet: string, markAsSticky: boolean): Promise<void> {
    return new Promise((resolve) => {
        let link = document.createElement("link");
        link.type = "text/css";
        link.rel = "stylesheet";
        link.href = stylesheet;
        link.addEventListener("load", () => resolve());
        let head = document.head;
        if (!head) {
            throw new Error("Document not ready");
        }
        if (markAsSticky) {
            link.dataset.sticky = "true";
        }
        head.appendChild(link);
    });
}

async function loadFramework(): Promise<void> {
    let frameworkPromises: Promise<void>[] = [
        loadScript(ExternalLibsPath + "react/umd/react.production.min.js"), /* React */ 
        loadScript(ExternalLibsPath + "react-dom/umd/react-dom.production.min.js"), /* ReactDOM */ 
        loadScript(ExternalLibsPath + "prop-types/prop-types.min.js") /* Prop-Types */
    ];

    await Promise.all(frameworkPromises);
    await loadScript(LibsPath + "ReactViewResources.js"); /* React View Resources */ 
}

export function loadDefaultStyleSheet(stylesheet: string): void {
    async function innerLoad() {
        try {
            await BootstrapTask.promise;
            await loadStyleSheet(stylesheet, true);

            StylesheetsLoadTask.setResult();
        } catch (error) {
            handleError(error);
        }
    }

    innerLoad();
}

export function loadPlugins(plugins: any[][]): void {
    async function innerLoad() {
        try {
            await BootstrapTask.promise;

            if (plugins && plugins.length > 0) {
                // load plugin modules
                let pluginsPromises: Promise<void>[] = [];
                plugins.forEach(m => {
                    const ModuleName: string = m[0];
                    const NativeObjectFullName: string = m[1]; // fullname with frame name included
                    const NativeObjectName: string = m[2]; // name without frame name
                    const MainJsSource: string = m[3];
                    const DependencySources: string[] = m[4];

                    // plugin dependency js sources
                    let dependencySourcesPromises: Promise<void>[] = [];
                    DependencySources.forEach(s => {
                        dependencySourcesPromises.push(loadScript(s));
                    });

                    pluginsPromises.push(new Promise<void>((resolve, reject) => {
                        CefSharp.BindObjectAsync(NativeObjectFullName, NativeObjectFullName).then(async () => {
                            window[NativeObjectName] = window[NativeObjectFullName]; // create alias to the original name, since views are not aware of the fullname

                            if (ModuleName) {  
                                await Promise.all(dependencySourcesPromises);

                                // plugin main js source
                                await loadScript(MainJsSource);

                                resolve();
                            } else {
                                reject(`Failed to load '${ModuleName}' (might not be a module)`);
                            }
                        });
                    }));
                });
                await Promise.all(pluginsPromises);
            }

            PluginsLoadTask.setResult();
        } catch (error) {
            handleError(error);
        }
    }

    innerLoad();
}

function getViewRootElement(viewName: string): HTMLElement {
    if (viewName) {
        return Views[viewName];
    }
    return document.getElementById("webview_root") as HTMLElement;
}

export function addViewElement(viewName: string, element: HTMLElement) {
    Views[viewName] = element;
    fireNativeNotification(ViewInitializedEventName, viewName);
}

export function removeViewElement(viewName: string) {
    delete Views[viewName];
}

export function loadComponent(
    componentName: string,
    componentNativeObjectName: string,
    componentSource: string,
    dependencySources: string[],
    cssSources: string[],
    originalSourceFolder: string,
    maxPreRenderedCacheEntries: number,
    hasStyleSheet: boolean,
    hasPlugins: boolean,
    componentNativeObject: Dictionary<any>,
<<<<<<< HEAD
    containerName: string,
=======
>>>>>>> c461638b
    componentHash: string): void {

    function getComponentCacheKey(propertiesHash: string) {
        return componentSource + "|" + propertiesHash;
    }

    async function innerLoad() {
        try {
            let baseElement = document.getElementById("webview_base") as HTMLBaseElement;
            // force images and other resources load from the appropriate path
<<<<<<< HEAD
            baseElement.href = baseUrl;
=======
            (document.getElementById("webview_base") as HTMLBaseElement).href = originalSourceFolder;
>>>>>>> c461638b

            const RootElement = getViewRootElement(containerName);

            if (hasStyleSheet) {
                // wait for the stylesheet to load before first render
                await StylesheetsLoadTask.promise;
            }

            const ComponentCacheKey = getComponentCacheKey(componentHash);
            const CachedElementHtml = localStorage.getItem(ComponentCacheKey);
            if (CachedElementHtml) {
                // render cached component html to reduce time to first render
                RootElement.innerHTML = CachedElementHtml;
                await waitForNextPaint();
            }

            let promisesToWaitFor = [BootstrapTask.promise];
            if (hasPlugins) {
                promisesToWaitFor.push(PluginsLoadTask.promise);
            }
            await Promise.all(promisesToWaitFor);

            // load component dependencies js sources and css sources
            let loadDependencyPromises: Promise<void>[] = [];
            dependencySources.forEach(s => loadDependencyPromises.push(loadScript(s)));
            cssSources.forEach(s => loadDependencyPromises.push(loadStyleSheet(s, false)));
            await Promise.all(loadDependencyPromises);

            // main component script should be the last to be loaded, otherwise errors might occur
            await loadScript(componentSource);

            const Component = window[ModuleLib].default;
            const React = window[ReactLib];
            const ReactDOM = window[ReactDOMLib];

            // create proxy for properties obj to delay its methods execution until native object is ready
            const Properties = createPropertiesProxy(componentNativeObject, componentNativeObjectName);

            // render component
            await new Promise((resolve) => {
                const Root = React.createElement(Component, Properties);
                Modules[componentName] = ReactDOM.hydrate(Root, RootElement, resolve);
            });

            await waitForNextPaint();

            if (!CachedElementHtml && maxPreRenderedCacheEntries > 0) {
                // cache view html for further use
                const ElementHtml = RootElement.innerHTML;
                // get all stylesheets except the stick ones (which will be loaded by the time the html gets rendered) otherwise we could be loading them twice
                const Stylesheets = getAllStylesheets().filter(l => l.dataset.sticky !== "true").map(l => l.outerHTML).join("");

                localStorage.setItem(ComponentCacheKey, Stylesheets + ElementHtml); // insert html into the cache

                let componentCachedInfo = localStorage.getItem(componentSource);
                let cachedEntries: string[] = componentCachedInfo ? JSON.parse(componentCachedInfo) : [];

                // remove cached entries that are older tomantina cache size within limits
                while (cachedEntries.length >= maxPreRenderedCacheEntries) {
                    let olderCacheEntryKey = cachedEntries.shift() as string;
                    localStorage.removeItem(getComponentCacheKey(olderCacheEntryKey));
                }

                cachedEntries.push(componentHash);
                localStorage.setItem(componentSource, JSON.stringify(cachedEntries));
            }

            window.dispatchEvent(new Event('viewready'));

            fireNativeNotification(ComponentLoadedEventName, window.name);
        } catch (error) {
            handleError(error);
        }
    }

    innerLoad();
}

async function bootstrap() {
    // prevent browser from loading the dropped file
    window.addEventListener("dragover", (e) => e.preventDefault());
    window.addEventListener("drop", (e) => e.preventDefault());

    await waitForDOMReady();
    await loadFramework();

    // bind event listener object ahead-of-time
    await CefSharp.BindObjectAsync(EventListenerObjectName, EventListenerObjectName);

    BootstrapTask.setResult();
}

function createPropertiesProxy(basePropertiesObj: {}, nativeObjName: string): {} {
    let proxy = Object.assign({}, basePropertiesObj);
    Object.keys(proxy).forEach(key => {
        let value = basePropertiesObj[key];
        if (value !== undefined) {
            proxy[key] = value;
        } else {
            proxy[key] = async function () {
                let nativeObject = window[nativeObjName];
                if (!nativeObject) {
                    await new Promise(async (resolve) => {
                        await waitForNextPaint();
                        await CefSharp.BindObjectAsync(nativeObjName, nativeObjName);
                        nativeObject = window[nativeObjName];
                        resolve();
                    });
                }
                return nativeObject[key].apply(window, arguments);
            };
        }
    });
    return proxy;
}

function handleError(error: Error) {
    if (EnableDebugMode) {
        showErrorMessage(error.message);
    }
    throw error;
}

function waitForNextPaint() {
    return new Promise((resolve) => {
        requestAnimationFrame(() => {
            setTimeout(resolve);
        });
    });
}

function getAllStylesheets(): HTMLLinkElement[] {
    return document.head ? Array.from(document.head.getElementsByTagName("link")) : [];
}

<<<<<<< HEAD
function getRequirePaths() {
    // load react
    return {
        "prop-types": ExternalLibsPath + "prop-types/prop-types.min",
        "react": ExternalLibsPath + "react/umd/react.production.min",
        "react-dom": ExternalLibsPath + "react-dom/umd/react-dom.production.min",
    };
}

=======
>>>>>>> c461638b
function waitForDOMReady() {
    if (document.readyState === "loading") {
        return new Promise((resolve) => document.addEventListener("DOMContentLoaded", resolve, { once: true }));
    }
    return Promise.resolve();
}

function fireNativeNotification(eventName: string, ...args: string[]) {
    window[EventListenerObjectName].notify(eventName, ...args);
}

bootstrap();<|MERGE_RESOLUTION|>--- conflicted
+++ resolved
@@ -92,7 +92,7 @@
         let head = document.head;
         if (!head) {
             throw new Error("Document not ready");
-        }
+            }
         if (markAsSticky) {
             link.dataset.sticky = "true";
         }
@@ -108,7 +108,6 @@
     ];
 
     await Promise.all(frameworkPromises);
-    await loadScript(LibsPath + "ReactViewResources.js"); /* React View Resources */ 
 }
 
 export function loadDefaultStyleSheet(stylesheet: string): void {
@@ -157,11 +156,11 @@
                                 // plugin main js source
                                 await loadScript(MainJsSource);
 
-                                resolve();
-                            } else {
-                                reject(`Failed to load '${ModuleName}' (might not be a module)`);
-                            }
-                        });
+                                    resolve();
+                                } else {
+                                    reject(`Failed to load '${ModuleName}' (might not be a module)`);
+                                }
+                            });
                     }));
                 });
                 await Promise.all(pluginsPromises);
@@ -203,10 +202,7 @@
     hasStyleSheet: boolean,
     hasPlugins: boolean,
     componentNativeObject: Dictionary<any>,
-<<<<<<< HEAD
     containerName: string,
-=======
->>>>>>> c461638b
     componentHash: string): void {
 
     function getComponentCacheKey(propertiesHash: string) {
@@ -217,11 +213,7 @@
         try {
             let baseElement = document.getElementById("webview_base") as HTMLBaseElement;
             // force images and other resources load from the appropriate path
-<<<<<<< HEAD
-            baseElement.href = baseUrl;
-=======
-            (document.getElementById("webview_base") as HTMLBaseElement).href = originalSourceFolder;
->>>>>>> c461638b
+            baseElement.href = originalSourceFolder;
 
             const RootElement = getViewRootElement(containerName);
 
@@ -357,18 +349,6 @@
     return document.head ? Array.from(document.head.getElementsByTagName("link")) : [];
 }
 
-<<<<<<< HEAD
-function getRequirePaths() {
-    // load react
-    return {
-        "prop-types": ExternalLibsPath + "prop-types/prop-types.min",
-        "react": ExternalLibsPath + "react/umd/react.production.min",
-        "react-dom": ExternalLibsPath + "react-dom/umd/react-dom.production.min",
-    };
-}
-
-=======
->>>>>>> c461638b
 function waitForDOMReady() {
     if (document.readyState === "loading") {
         return new Promise((resolve) => document.addEventListener("DOMContentLoaded", resolve, { once: true }));
