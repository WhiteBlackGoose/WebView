﻿<?xml version="1.0" encoding="utf-8"?>
<Project ToolsVersion="15.0" xmlns="http://schemas.microsoft.com/developer/msbuild/2003">
  <Import Project="$(MSBuildExtensionsPath)\$(MSBuildToolsVersion)\Microsoft.Common.props" Condition="Exists('$(MSBuildExtensionsPath)\$(MSBuildToolsVersion)\Microsoft.Common.props')" />
  <PropertyGroup>
    <Configuration Condition=" '$(Configuration)' == '' ">Debug</Configuration>
    <Platform Condition=" '$(Platform)' == '' ">AnyCPU</Platform>
    <ProjectGuid>{22DEE138-81D6-486A-B50A-DC1B87399835}</ProjectGuid>
    <OutputType>Library</OutputType>
    <AppDesignerFolder>Properties</AppDesignerFolder>
    <RootNamespace>ReactViewResources</RootNamespace>
    <AssemblyName>ReactViewResources</AssemblyName>
    <TargetFrameworkVersion>v4.6.1</TargetFrameworkVersion>
    <FileAlignment>512</FileAlignment>
    <Deterministic>true</Deterministic>
    <NuGetPackageImportStamp>
    </NuGetPackageImportStamp>
    <ViewGeneratorNodeJsExe>node</ViewGeneratorNodeJsExe>
  </PropertyGroup>
  <PropertyGroup Condition=" '$(Configuration)|$(Platform)' == 'Debug|AnyCPU' ">
    <DebugSymbols>true</DebugSymbols>
    <DebugType>full</DebugType>
    <Optimize>false</Optimize>
    <OutputPath>bin\Debug\</OutputPath>
    <DefineConstants>DEBUG;TRACE</DefineConstants>
    <ErrorReport>prompt</ErrorReport>
    <WarningLevel>4</WarningLevel>
  </PropertyGroup>
  <PropertyGroup Condition=" '$(Configuration)|$(Platform)' == 'Release|AnyCPU' ">
    <DebugType>pdbonly</DebugType>
    <Optimize>true</Optimize>
    <OutputPath>bin\Release\</OutputPath>
    <DefineConstants>TRACE</DefineConstants>
    <ErrorReport>prompt</ErrorReport>
    <WarningLevel>4</WarningLevel>
  </PropertyGroup>
  <PropertyGroup Condition="'$(Configuration)|$(Platform)' == 'Tests|AnyCPU'">
    <DebugSymbols>true</DebugSymbols>
    <OutputPath>bin\Tests\</OutputPath>
    <DefineConstants>DEBUG;TRACE</DefineConstants>
    <DebugType>full</DebugType>
    <PlatformTarget>AnyCPU</PlatformTarget>
    <ErrorReport>prompt</ErrorReport>
    <CodeAnalysisRuleSet>MinimumRecommendedRules.ruleset</CodeAnalysisRuleSet>
  </PropertyGroup>
  <ItemGroup>
    <Reference Include="System" />
    <Reference Include="System.Core" />
    <Reference Include="System.Xml.Linq" />
    <Reference Include="System.Data.DataSetExtensions" />
    <Reference Include="Microsoft.CSharp" />
    <Reference Include="System.Data" />
    <Reference Include="System.Net.Http" />
    <Reference Include="System.Xml" />
  </ItemGroup>
  <ItemGroup>
    <Compile Include="Properties\AssemblyInfo.cs" />
    <Compile Include="Resources.cs" />
  </ItemGroup>
  <ItemGroup>
    <EmbeddedResource Include="Loader.js">
      <DependentUpon>Loader.ts</DependentUpon>
    </EmbeddedResource>
  </ItemGroup>
  <ItemGroup>
    <EmbeddedResource Include="index.html" />
  </ItemGroup>
  <ItemGroup>
<<<<<<< HEAD
    <EmbeddedResource Include="node_modules\react-dom\umd\react-dom.production.min.js" />
    <EmbeddedResource Include="node_modules\react\umd\react.production.min.js" />
  </ItemGroup>
  <ItemGroup>
    <TypeScriptCompile Include="libs\ViewFrame.d.ts" />
    <TypeScriptCompile Include="Loader.ts" />
    <TypeScriptCompile Include="ViewFrame.tsx" />
=======
    <TypeScriptCompile Include="Loader.ts" />
    <None Include="libs\ViewFrame.tsx" />
    <TypeScriptCompile Include="webpack\webpack.config.ts" />
>>>>>>> c461638b
  </ItemGroup>
  <ItemGroup>
    <EmbeddedResource Include="ReactViewResources.js" />
    <EmbeddedResource Include="node_modules\prop-types\prop-types.min.js" />
    <EmbeddedResource Include="node_modules\react-dom\umd\react-dom.production.min.js" />
    <EmbeddedResource Include="node_modules\react\umd\react.production.min.js" />
    <Content Include="tsconfig.json" />
<<<<<<< HEAD
    <EmbeddedResource Include="ViewFrame.js">
      <DependentUpon>ViewFrame.tsx</DependentUpon>
    </EmbeddedResource>
=======
    <Content Include="webpack\tsconfig.json" />
>>>>>>> c461638b
  </ItemGroup>
  <ItemGroup>
    <PackageReference Include="Microsoft.TypeScript.MSBuild">
      <Version>3.6.0</Version>
      <IncludeAssets>runtime; build; native; contentfiles; analyzers</IncludeAssets>
      <PrivateAssets>all</PrivateAssets>
    </PackageReference>
  </ItemGroup>
  <Import Project="$(MSBuildToolsPath)\Microsoft.CSharp.targets" />
  <PropertyGroup>
    <PreBuildEvent>npm ci</PreBuildEvent>
  </PropertyGroup>
  <PropertyGroup>
    <BuildDependsOn>
      $(BuildDependsOn);
      GenerateBundle;
    </BuildDependsOn>
  </PropertyGroup>
  <Target Name="GenerateBundle" DependsOnTargets="CompileTypeScript">
    <PropertyGroup Condition=" '$(Configuration)' == 'Debug' ">
      <WebpackBuildMode>development</WebpackBuildMode>
    </PropertyGroup>
    <PropertyGroup Condition=" '$(Configuration)' == 'Release' ">
      <WebpackBuildMode>production</WebpackBuildMode>
    </PropertyGroup>
    <Exec Command="&quot;$(ViewGeneratorNodeJsExe)&quot; &quot;$(ProjectDir)node_modules\webpack\bin\webpack.js&quot; --config &quot;$(ProjectDir)webpack\webpack.config.js&quot; --mode $(WebpackBuildMode)" />
  </Target>
</Project><|MERGE_RESOLUTION|>--- conflicted
+++ resolved
@@ -65,33 +65,21 @@
     <EmbeddedResource Include="index.html" />
   </ItemGroup>
   <ItemGroup>
-<<<<<<< HEAD
+    <TypeScriptCompile Include="Loader.ts" />
+  </ItemGroup>
+  <ItemGroup>
+    <EmbeddedResource Include="node_modules\prop-types\prop-types.min.js" />
     <EmbeddedResource Include="node_modules\react-dom\umd\react-dom.production.min.js" />
     <EmbeddedResource Include="node_modules\react\umd\react.production.min.js" />
   </ItemGroup>
   <ItemGroup>
-    <TypeScriptCompile Include="libs\ViewFrame.d.ts" />
-    <TypeScriptCompile Include="Loader.ts" />
     <TypeScriptCompile Include="ViewFrame.tsx" />
-=======
-    <TypeScriptCompile Include="Loader.ts" />
-    <None Include="libs\ViewFrame.tsx" />
-    <TypeScriptCompile Include="webpack\webpack.config.ts" />
->>>>>>> c461638b
   </ItemGroup>
   <ItemGroup>
-    <EmbeddedResource Include="ReactViewResources.js" />
-    <EmbeddedResource Include="node_modules\prop-types\prop-types.min.js" />
-    <EmbeddedResource Include="node_modules\react-dom\umd\react-dom.production.min.js" />
-    <EmbeddedResource Include="node_modules\react\umd\react.production.min.js" />
     <Content Include="tsconfig.json" />
-<<<<<<< HEAD
     <EmbeddedResource Include="ViewFrame.js">
       <DependentUpon>ViewFrame.tsx</DependentUpon>
     </EmbeddedResource>
-=======
-    <Content Include="webpack\tsconfig.json" />
->>>>>>> c461638b
   </ItemGroup>
   <ItemGroup>
     <PackageReference Include="Microsoft.TypeScript.MSBuild">
@@ -100,23 +88,9 @@
       <PrivateAssets>all</PrivateAssets>
     </PackageReference>
   </ItemGroup>
+  <ItemGroup />
   <Import Project="$(MSBuildToolsPath)\Microsoft.CSharp.targets" />
   <PropertyGroup>
     <PreBuildEvent>npm ci</PreBuildEvent>
   </PropertyGroup>
-  <PropertyGroup>
-    <BuildDependsOn>
-      $(BuildDependsOn);
-      GenerateBundle;
-    </BuildDependsOn>
-  </PropertyGroup>
-  <Target Name="GenerateBundle" DependsOnTargets="CompileTypeScript">
-    <PropertyGroup Condition=" '$(Configuration)' == 'Debug' ">
-      <WebpackBuildMode>development</WebpackBuildMode>
-    </PropertyGroup>
-    <PropertyGroup Condition=" '$(Configuration)' == 'Release' ">
-      <WebpackBuildMode>production</WebpackBuildMode>
-    </PropertyGroup>
-    <Exec Command="&quot;$(ViewGeneratorNodeJsExe)&quot; &quot;$(ProjectDir)node_modules\webpack\bin\webpack.js&quot; --config &quot;$(ProjectDir)webpack\webpack.config.js&quot; --mode $(WebpackBuildMode)" />
-  </Target>
 </Project>