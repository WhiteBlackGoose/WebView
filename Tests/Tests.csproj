﻿<?xml version="1.0" encoding="utf-8"?>
<Project ToolsVersion="14.0" DefaultTargets="Build" xmlns="http://schemas.microsoft.com/developer/msbuild/2003">
  <PropertyGroup>
    <Configuration Condition=" '$(Configuration)' == '' ">Debug</Configuration>
    <Platform Condition=" '$(Platform)' == '' ">AnyCPU</Platform>
    <ProjectGuid>{96A418C6-2CDE-45D3-AA5C-225149F00395}</ProjectGuid>
    <OutputType>Library</OutputType>
    <AppDesignerFolder>Properties</AppDesignerFolder>
    <RootNamespace>Tests</RootNamespace>
    <AssemblyName>Tests</AssemblyName>
    <TargetFrameworkVersion>v4.6.1</TargetFrameworkVersion>
    <FileAlignment>512</FileAlignment>
    <ProjectTypeGuids>{3AC096D0-A1C2-E12C-1390-A8335801FDAB};{FAE04EC0-301F-11D3-BF4B-00C04F79EFBC}</ProjectTypeGuids>
    <VisualStudioVersion Condition="'$(VisualStudioVersion)' == ''">10.0</VisualStudioVersion>
    <VSToolsPath Condition="'$(VSToolsPath)' == ''">$(MSBuildExtensionsPath32)\Microsoft\VisualStudio\v$(VisualStudioVersion)</VSToolsPath>
    <ReferencePath>$(ProgramFiles)\Common Files\microsoft shared\VSTT\$(VisualStudioVersion)\UITestExtensionPackages</ReferencePath>
    <IsCodedUITest>False</IsCodedUITest>
    <TestProjectType>UnitTest</TestProjectType>
    <NuGetPackageImportStamp>
    </NuGetPackageImportStamp>
  </PropertyGroup>
  <PropertyGroup Condition=" '$(Configuration)|$(Platform)' == 'Debug|AnyCPU' ">
    <DebugSymbols>true</DebugSymbols>
    <DebugType>full</DebugType>
    <Optimize>false</Optimize>
    <OutputPath>..\Debug\</OutputPath>
    <DefineConstants>DEBUG;TRACE</DefineConstants>
    <ErrorReport>prompt</ErrorReport>
    <WarningLevel>4</WarningLevel>
  </PropertyGroup>
  <PropertyGroup Condition=" '$(Configuration)|$(Platform)' == 'Release|AnyCPU' ">
    <DebugType>pdbonly</DebugType>
    <Optimize>true</Optimize>
    <OutputPath>bin\Release\</OutputPath>
    <DefineConstants>TRACE</DefineConstants>
    <ErrorReport>prompt</ErrorReport>
    <WarningLevel>4</WarningLevel>
  </PropertyGroup>
  <PropertyGroup>
    <StartupObject />
  </PropertyGroup>
  <ItemGroup>
    <Reference Include="nunit.framework, Version=3.7.1.0, Culture=neutral, PublicKeyToken=2638cd05610744eb, processorArchitecture=MSIL">
      <HintPath>..\packages\NUnit.3.7.1\lib\net45\nunit.framework.dll</HintPath>
      <Private>True</Private>
    </Reference>
    <Reference Include="PresentationCore" />
    <Reference Include="PresentationFramework" />
    <Reference Include="System" />
    <Reference Include="System.Xaml" />
    <Reference Include="WindowsBase" />
  </ItemGroup>
  <Choose>
    <When Condition="('$(VisualStudioVersion)' == '10.0' or '$(VisualStudioVersion)' == '') and '$(TargetFrameworkVersion)' == 'v3.5'">
      <ItemGroup>
        <Reference Include="Microsoft.VisualStudio.QualityTools.UnitTestFramework, Version=10.1.0.0, Culture=neutral, PublicKeyToken=b03f5f7f11d50a3a, processorArchitecture=MSIL" />
      </ItemGroup>
    </When>
    <Otherwise />
  </Choose>
  <ItemGroup>
    <Compile Include="CommonTests.cs" />
    <Compile Include="IsolatedJavascriptEvaluation.cs" />
    <Compile Include="JavascriptEvaluation.cs" />
    <Compile Include="ObjectTracking.cs" />
    <Compile Include="Properties\AssemblyInfo.cs" />
    <Compile Include="ReactViewTestBase.cs" />
    <Compile Include="RequestInterception.cs" />
    <Compile Include="ResourcesLoading.cs" />
    <Compile Include="Setup.cs" />
    <Compile Include="TestBase.cs" />
    <Compile Include="WebViewTestBase.cs" />
  </ItemGroup>
  <ItemGroup>
    <None Include="..\packages\NUnit.ConsoleRunner.3.6.1\tools\nunit-agent.exe.config">
      <Link>Nunit\nunit-agent.exe.config</Link>
      <CopyToOutputDirectory>PreserveNewest</CopyToOutputDirectory>
    </None>
    <None Include="..\packages\NUnit.ConsoleRunner.3.6.1\tools\nunit3-console.exe.config">
      <Link>Nunit\nunit3-console.exe.config</Link>
      <CopyToOutputDirectory>PreserveNewest</CopyToOutputDirectory>
    </None>
    <None Include="packages.config" />
  </ItemGroup>
  <ItemGroup>
    <None Include="..\packages\NUnit.ConsoleRunner.3.6.1\tools\Mono.Cecil.dll">
      <Link>Nunit\Mono.Cecil.dll</Link>
      <CopyToOutputDirectory>PreserveNewest</CopyToOutputDirectory>
    </None>
    <None Include="..\packages\NUnit.ConsoleRunner.3.6.1\tools\nunit-agent.exe">
      <Link>Nunit\nunit-agent.exe</Link>
      <CopyToOutputDirectory>PreserveNewest</CopyToOutputDirectory>
    </None>
    <None Include="..\packages\NUnit.ConsoleRunner.3.6.1\tools\nunit.engine.api.dll">
      <Link>Nunit\nunit.engine.api.dll</Link>
      <CopyToOutputDirectory>PreserveNewest</CopyToOutputDirectory>
    </None>
    <None Include="..\packages\NUnit.ConsoleRunner.3.6.1\tools\nunit.engine.dll">
      <Link>Nunit\nunit.engine.dll</Link>
      <CopyToOutputDirectory>PreserveNewest</CopyToOutputDirectory>
    </None>
    <None Include="..\packages\NUnit.ConsoleRunner.3.6.1\tools\nunit3-console.exe">
      <Link>Nunit\nunit3-console.exe</Link>
      <CopyToOutputDirectory>PreserveNewest</CopyToOutputDirectory>
    </None>
  </ItemGroup>
  <ItemGroup>
    <EmbeddedResource Include="Resources\EmbeddedJavascriptFile.js" />
  </ItemGroup>
  <ItemGroup>
    <ProjectReference Include="..\WebViewControl\WebViewControl.csproj">
      <Project>{a1c2a0c7-df81-4a8f-aeb5-b5375d5d1b47}</Project>
      <Name>WebViewControl</Name>
    </ProjectReference>
  </ItemGroup>
  <ItemGroup>
<<<<<<< HEAD
    <TypeScriptCompile Include="ReactViewResources\TestApp.tsx" />
  </ItemGroup>
  <ItemGroup>
    <EmbeddedResource Include="ReactViewResources\testapp.js" />
=======
    <None Include="..\packages\NUnit.3.7.1\lib\net45\nunit.framework.dll">
      <Link>Nunit\nunit.framework.dll</Link>
      <CopyToOutputDirectory>PreserveNewest</CopyToOutputDirectory>
    </None>
  </ItemGroup>
  <ItemGroup>
    <EmbeddedResource Include="Resources\dash-folder\EmbeddedJavascriptFile-With-Dashes.js" />
>>>>>>> d99e4125
  </ItemGroup>
  <Choose>
    <When Condition="'$(VisualStudioVersion)' == '10.0' And '$(IsCodedUITest)' == 'True'">
      <ItemGroup>
        <Reference Include="Microsoft.VisualStudio.QualityTools.CodedUITestFramework, Version=10.0.0.0, Culture=neutral, PublicKeyToken=b03f5f7f11d50a3a, processorArchitecture=MSIL">
          <Private>False</Private>
        </Reference>
        <Reference Include="Microsoft.VisualStudio.TestTools.UITest.Common, Version=10.0.0.0, Culture=neutral, PublicKeyToken=b03f5f7f11d50a3a, processorArchitecture=MSIL">
          <Private>False</Private>
        </Reference>
        <Reference Include="Microsoft.VisualStudio.TestTools.UITest.Extension, Version=10.0.0.0, Culture=neutral, PublicKeyToken=b03f5f7f11d50a3a, processorArchitecture=MSIL">
          <Private>False</Private>
        </Reference>
        <Reference Include="Microsoft.VisualStudio.TestTools.UITesting, Version=10.0.0.0, Culture=neutral, PublicKeyToken=b03f5f7f11d50a3a, processorArchitecture=MSIL">
          <Private>False</Private>
        </Reference>
      </ItemGroup>
    </When>
  </Choose>
  <Import Project="$(VSToolsPath)\TeamTest\Microsoft.TestTools.targets" Condition="Exists('$(VSToolsPath)\TeamTest\Microsoft.TestTools.targets')" />
  <Import Project="$(MSBuildToolsPath)\Microsoft.CSharp.targets" />
  <!-- To modify your build process, add your task inside one of the targets below and uncomment it. 
       Other similar extension points exist, see Microsoft.Common.targets.
  <Target Name="BeforeBuild">
  </Target>
  <Target Name="AfterBuild">
  </Target>
  -->
</Project><|MERGE_RESOLUTION|>--- conflicted
+++ resolved
@@ -114,12 +114,12 @@
     </ProjectReference>
   </ItemGroup>
   <ItemGroup>
-<<<<<<< HEAD
     <TypeScriptCompile Include="ReactViewResources\TestApp.tsx" />
   </ItemGroup>
   <ItemGroup>
     <EmbeddedResource Include="ReactViewResources\testapp.js" />
-=======
+  </ItemGroup>
+  <ItemGroup>
     <None Include="..\packages\NUnit.3.7.1\lib\net45\nunit.framework.dll">
       <Link>Nunit\nunit.framework.dll</Link>
       <CopyToOutputDirectory>PreserveNewest</CopyToOutputDirectory>
@@ -127,7 +127,6 @@
   </ItemGroup>
   <ItemGroup>
     <EmbeddedResource Include="Resources\dash-folder\EmbeddedJavascriptFile-With-Dashes.js" />
->>>>>>> d99e4125
   </ItemGroup>
   <Choose>
     <When Condition="'$(VisualStudioVersion)' == '10.0' And '$(IsCodedUITest)' == 'True'">
