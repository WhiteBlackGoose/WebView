--- conflicted
+++ resolved
@@ -2,18 +2,14 @@
 <package xmlns="http://schemas.microsoft.com/packaging/2010/07/nuspec.xsd">
   <metadata>
     <id>ViewGenerator</id>
-<<<<<<< HEAD
-    <version>1.0.179</version>
-=======
-    <version>1.0.147</version>
->>>>>>> 856834ba
+    <version>1.0.180</version>
     <authors>jmn</authors>
     <requireLicenseAcceptance>false</requireLicenseAcceptance>
     <developmentDependency>true</developmentDependency>
     <description>Generates .NET Types from typescript</description>
     <dependencies>
-      <dependency id="ViewGeneratorCore" version="1.0.170" />
-      <dependency id="OutSystems.ESLint.MSBuild" version="1.0.4" />
+      <dependency id="ViewGeneratorCore" version="1.0.171" />
+      <dependency id="OutSystems.ESLint.MSBuild" version="1.0.5" />
     </dependencies>
   </metadata>
   <files>
