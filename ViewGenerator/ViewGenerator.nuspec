--- conflicted
+++ resolved
@@ -2,11 +2,7 @@
 <package xmlns="http://schemas.microsoft.com/packaging/2010/07/nuspec.xsd">
   <metadata>
     <id>ViewGenerator</id>
-<<<<<<< HEAD
-    <version>1.0.228</version>
-=======
     <version>1.0.230</version>
->>>>>>> e91c21b7
     <authors>jmn</authors>
     <requireLicenseAcceptance>false</requireLicenseAcceptance>
     <developmentDependency>true</developmentDependency>
