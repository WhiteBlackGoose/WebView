﻿<Project>
  <PropertyGroup>

    <BuildDependsOn>
      VG_SetVariables;
      VG_CopyContentFiles;
      VG_InstallWebpackDependencies;
      VG_LinkNodeModules;
      VG_GenerateDefaultStyleSheet;
      VG_GenerateBundle;
      $(BuildDependsOn);
    </BuildDependsOn>

    <CleanDependsOn>
<<<<<<< HEAD
      VG_CleanLegacyJSFiles;
      VG_CleanLegacyCSSFiles;
=======
      CleanLegacyEntryFiles;
      CleanLegacyJSFiles;
      CleanLegacyCSSFiles;
>>>>>>> 856834ba
      $(CleanDependsOn);
    </CleanDependsOn>

    <PrepareResourceNamesDependsOn>
      VG_IncludeGeneratedResources;
      $(PrepareResourceNamesDependsOn)
    </PrepareResourceNamesDependsOn>
  </PropertyGroup>

  <PropertyGroup Condition="'$(ViewGeneratorNodeJsPath)' == ''">
    <!-- Best effort probing for node.exe in the VS install folder. If not found, then we assume node is already installed and on the system path. -->
    <ViewGeneratorNodeJsPath Condition="'$(OS)' == 'Windows_NT' AND Exists('$(MSBuildExtensionsPath)\Microsoft\VisualStudio\NodeJs\node.exe')">$(MSBuildExtensionsPath)\Microsoft\VisualStudio\NodeJs\</ViewGeneratorNodeJsPath>

    <!--Legacy node.exe path for VS -->
    <ViewGeneratorNodeJsPath Condition="'$(ViewGeneratorNodeJsPath)' == '' AND '$(OS)' == 'Windows_NT' AND Exists('$(VsInstallRoot)\Common7\IDE\CommonExtensions\Microsoft\NodeJs\node.exe')">$(VsInstallRoot)\Common7\IDE\CommonExtensions\Microsoft\NodeJs\</ViewGeneratorNodeJsPath>

    <!--Another legacy node.exe path for VS -->
    <ViewGeneratorNodeJsPath Condition="'$(ViewGeneratorNodeJsPath)' == '' AND '$(OS)' == 'Windows_NT' AND Exists('$(VsInstallRoot)\Web\External\x86\node.exe')">$(VsInstallRoot)\Web\External\x86\</ViewGeneratorNodeJsPath>

    <ViewGeneratorNodeJsExe>$(ViewGeneratorNodeJsPath)node.exe</ViewGeneratorNodeJsExe>
  </PropertyGroup>

  <Target Name="VG_SetVariables">
    <PropertyGroup>
      <ViewGeneratorPath>$([System.IO.Path]::GetFullPath(&quot;$(MSBuildThisFileDirectory)..\&quot;))</ViewGeneratorPath>
      <ViewGeneratorToolsPath>$(ViewGeneratorPath)tools</ViewGeneratorToolsPath>
      <ViewGeneratorContentFilesPath>$(ViewGeneratorPath)contentFiles\</ViewGeneratorContentFilesPath>
    </PropertyGroup>
  </Target>

  <Target Name="VG_LinkNodeModules" Condition="'$(FrameworkRelativePath)' != ''" >
    <CallTarget Targets="VG_UnlinkNodeModules" Condition="Exists('$(ProjectDir)node_modules\webview.framework')" />

    <Exec Command="mklink /D &quot;$(ProjectDir)node_modules\webview.framework&quot; &quot;$(ProjectDir)$(FrameworkRelativePath)node_modules&quot;" />
  </Target>

  <Target Name="VG_UnlinkNodeModules">
    <RemoveDir Directories="$(ProjectDir)node_modules\webview.framework" />
  </Target>
    
  <Target Name="CleanLegacyEntryFiles" >
    <ItemGroup>
      <EntryFilesToDelete Include="**\*.entry" />
    </ItemGroup>
    <Message Text="Deleting old files: @(EntryFilesToDelete)" Importance="high" />
    <Delete Files="@(EntryFilesToDelete)"/>
  </Target>

  <Target Name="VG_CleanLegacyJSFiles" >
    <ItemGroup>
      <JSFilesToDelete Include="**\*.js" Exclude="node_modules\**\*.js"/>
    </ItemGroup>
    <Message Text="Deleting old files: @(JSFilesToDelete)" Importance="high" />
    <Delete Files="@(JSFilesToDelete)"/>
  </Target>

  <Target Name="VG_CleanLegacyCSSFiles" >
    <ItemGroup>
      <CSSFilesToDelete Include="**\*.css" Exclude="node_modules\**\*.css;**\*.min.css"/>
    </ItemGroup>
    <Message Text="Deleting old files: @(CSSFilesToDelete)" Importance="high" />
    <Delete Files="@(CSSFilesToDelete)"/>
  </Target>

  <Target Name="VG_GenerateDefaultStyleSheet" DependsOnTargets="VG_SetVariables;VG_InstallWebpackDependencies;VG_LinkNodeModules" Inputs="@(DefaultStyleSheet)" Outputs="%(DefaultStyleSheet.Filename).css" >
    <PropertyGroup Condition=" '$(Configuration)' == 'Debug' ">
      <WebpackBuildMode>development</WebpackBuildMode>
    </PropertyGroup>

    <PropertyGroup Condition=" '$(Configuration)' == 'Release' ">
      <WebpackBuildMode>production</WebpackBuildMode>
    </PropertyGroup>
    <Exec Command="&quot;$(ViewGeneratorNodeJsExe)&quot; &quot;$(ViewGeneratorToolsPath)\node_modules\webpack\bin\webpack.js&quot; --config &quot;$(ViewGeneratorToolsPath)\webpack_stylesheets.config.js&quot; --mode $(WebpackBuildMode) --entryPath &quot;%(DefaultStyleSheet.Identity)&quot;" />
  </Target>

  <Target Name="VG_GenerateBundle" DependsOnTargets="VG_SetVariables;VG_CopyContentFiles;VG_InstallWebpackDependencies;VG_GenerateDefaultStyleSheet">
    <PropertyGroup Condition="'$(WebpackConfigFileName)' == ''">
      <WebpackConfigFileName>webpack_views</WebpackConfigFileName>
    </PropertyGroup>

    <PropertyGroup Condition=" '$(Configuration)' == 'Debug' ">
      <WebpackBuildMode>development</WebpackBuildMode>
    </PropertyGroup>

    <PropertyGroup Condition=" '$(Configuration)' == 'Release' ">
      <WebpackBuildMode>production</WebpackBuildMode>
    </PropertyGroup>

    <Exec Command="&quot;$(ViewGeneratorNodeJsExe)&quot; &quot;$(ViewGeneratorToolsPath)\node_modules\webpack\bin\webpack.js&quot; --config &quot;$(ViewGeneratorToolsPath)\$(WebpackConfigFileName).config.js&quot; --mode $(WebpackBuildMode)" />

    <CallTarget Targets="VG_UnlinkNodeModules" Condition="Exists('$(ProjectDir)node_modules\webview.framework')" />
  </Target>

  <Target Name="VG_IncludeGeneratedResources" DependsOnTargets="VG_GenerateBundle">
    <ItemGroup>
      <EmbeddedResource Include="**\*.js" Exclude="node_modules\**\*.js" />
      <EmbeddedResource Include="**\*.css" Exclude="node_modules\**\*.css;**\*.min.css" />
      <EmbeddedResource Include="**\*.entry" />
    </ItemGroup>
  </Target>

  <Target Name="VG_InstallWebpackDependencies" DependsOnTargets="VG_SetVariables" Condition="!Exists('$(ViewGeneratorToolsPath)\package.json.cache') OR $([System.IO.File]::GetLastWriteTime('$(ViewGeneratorToolsPath)\package.json').Ticks) &gt; $([System.IO.File]::GetLastWriteTime('$(ViewGeneratorToolsPath)\package.json.cache').Ticks)">
    <Message Importance="Normal" Text="Installing node modules (at $(ViewGeneratorToolsPath))" />
    <Copy SourceFiles="$(ViewGeneratorToolsPath)\package.json" DestinationFiles="$(ViewGeneratorToolsPath)\package.json.cache" />
    <Exec Command="&quot;$(ViewGeneratorNodeJsPath)npm&quot; --prefix &quot;$(ViewGeneratorToolsPath)&quot; install &quot;$(ViewGeneratorToolsPath)&quot; --scripts-prepend-node-path" />
  </Target>
  
  <Target Name="VG_CopyContentFiles" DependsOnTargets="VG_SetVariables" Condition="!Exists('$(ProjectDir)viewgenerator.cache') OR $([System.IO.File]::GetLastWriteTime('$(ViewGeneratorContentFilesPath)viewgenerator.cache').Ticks) &gt; $([System.IO.File]::GetLastWriteTime('$(ProjectDir)viewgenerator.cache').Ticks)">
    <CreateItem Include="$(ViewGeneratorContentFilesPath)viewgenerator.cache">
      <Output TaskParameter="Include" ItemName="CacheFile"/>
    </CreateItem>
    <CreateItem Include="$(ViewGeneratorContentFilesPath)*.json">
      <Output TaskParameter="Include" ItemName="TemplatesToCopy"/>
    </CreateItem>
    <CreateItem Include="$(ViewGeneratorContentFilesPath)**\*.d.ts">
      <Output TaskParameter="Include" ItemName="FilesToCopy"/>
    </CreateItem>
    <Message Text="Copying View Generator content files" Importance="Normal" />
    <Copy SourceFiles="@(CacheFile)" DestinationFolder="$(ProjectDir)%(CacheFile.RecursiveDir)" />
    <Copy SourceFiles="@(TemplatesToCopy)" DestinationFolder="$(ProjectDir)%(TemplatesToCopy.RecursiveDir)" Condition="!Exists('%(FullPath)')" />
    <Copy SourceFiles="@(FilesToCopy)" DestinationFolder="$(ProjectDir)%(FilesToCopy.RecursiveDir)" SkipUnchangedFiles="true" />
  </Target>
  
</Project><|MERGE_RESOLUTION|>--- conflicted
+++ resolved
@@ -12,14 +12,9 @@
     </BuildDependsOn>
 
     <CleanDependsOn>
-<<<<<<< HEAD
+      VG_CleanLegacyEntryFiles;
       VG_CleanLegacyJSFiles;
       VG_CleanLegacyCSSFiles;
-=======
-      CleanLegacyEntryFiles;
-      CleanLegacyJSFiles;
-      CleanLegacyCSSFiles;
->>>>>>> 856834ba
       $(CleanDependsOn);
     </CleanDependsOn>
 
@@ -47,20 +42,20 @@
       <ViewGeneratorPath>$([System.IO.Path]::GetFullPath(&quot;$(MSBuildThisFileDirectory)..\&quot;))</ViewGeneratorPath>
       <ViewGeneratorToolsPath>$(ViewGeneratorPath)tools</ViewGeneratorToolsPath>
       <ViewGeneratorContentFilesPath>$(ViewGeneratorPath)contentFiles\</ViewGeneratorContentFilesPath>
-    </PropertyGroup>
+  </PropertyGroup>
   </Target>
 
-  <Target Name="VG_LinkNodeModules" Condition="'$(FrameworkRelativePath)' != ''" >
-    <CallTarget Targets="VG_UnlinkNodeModules" Condition="Exists('$(ProjectDir)node_modules\webview.framework')" />
+  <Target Name="VG_LinkNodeModules" Condition="'$(PluginsRelativePath)' != ''" >
+    <CallTarget Targets="VG_UnlinkNodeModules" Condition="Exists('$(ProjectDir)node_modules\webview.plugins')" />
 
-    <Exec Command="mklink /D &quot;$(ProjectDir)node_modules\webview.framework&quot; &quot;$(ProjectDir)$(FrameworkRelativePath)node_modules&quot;" />
+    <Exec Command="mklink /D &quot;$(ProjectDir)node_modules\webview.plugins&quot; &quot;$(ProjectDir)$(PluginsRelativePath)node_modules&quot;" />
   </Target>
 
   <Target Name="VG_UnlinkNodeModules">
-    <RemoveDir Directories="$(ProjectDir)node_modules\webview.framework" />
+    <RemoveDir Directories="$(ProjectDir)node_modules\webview.plugins" />
   </Target>
     
-  <Target Name="CleanLegacyEntryFiles" >
+  <Target Name="VG_CleanLegacyEntryFiles" >
     <ItemGroup>
       <EntryFilesToDelete Include="**\*.entry" />
     </ItemGroup>
@@ -110,7 +105,7 @@
 
     <Exec Command="&quot;$(ViewGeneratorNodeJsExe)&quot; &quot;$(ViewGeneratorToolsPath)\node_modules\webpack\bin\webpack.js&quot; --config &quot;$(ViewGeneratorToolsPath)\$(WebpackConfigFileName).config.js&quot; --mode $(WebpackBuildMode)" />
 
-    <CallTarget Targets="VG_UnlinkNodeModules" Condition="Exists('$(ProjectDir)node_modules\webview.framework')" />
+    <CallTarget Targets="VG_UnlinkNodeModules" Condition="Exists('$(ProjectDir)node_modules\webview.plugins')" />
   </Target>
 
   <Target Name="VG_IncludeGeneratedResources" DependsOnTargets="VG_GenerateBundle">
