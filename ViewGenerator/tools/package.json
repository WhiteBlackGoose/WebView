--- conflicted
+++ resolved
@@ -1,5 +1,4 @@
 {
-<<<<<<< HEAD
     "name": "viewgenerator",
     "version": "1.0.0",
     "description": "",
@@ -12,6 +11,7 @@
     "license": "ISC",
     "devDependencies": {
         "@types/dts-generator": "^2.1.4",
+        "@types/fs-extra": "^8.0.0",
         "@types/webpack": "^4.4.34",
         "@types/webpack-manifest-plugin": "^2.0.0"
     },
@@ -19,6 +19,7 @@
         "css-loader": "^2.1.1",
         "dts-generator": "^3.0.0",
         "file-loader": "^4.1.0",
+        "fs-extra": "8.1.0",
         "glob": "^7.1.4",
         "mini-css-extract-plugin": "^0.7.0",
         "node-sass": "^4.12.0",
@@ -30,36 +31,4 @@
         "webpack-cli": "^3.3.5",
         "webpack-manifest-plugin": "2.0.4"
     }
-=======
-  "description": "",
-  "main": "index.js",
-  "scripts": {
-    "test": "echo \"Error: no test specified\" && exit 1"
-  },
-  "keywords": [],
-  "author": "",
-  "license": "ISC",
-  "devDependencies": {
-    "@types/dts-generator": "^2.1.4",
-    "@types/fs-extra": "^8.0.0",
-    "@types/webpack": "^4.4.34",
-    "@types/webpack-manifest-plugin": "^2.0.0"
-  },
-  "dependencies": {
-    "css-loader": "^2.1.1",
-    "dts-generator": "^3.0.0",
-    "file-loader": "^4.1.0",
-    "fs-extra": "8.1.0",
-    "glob": "^7.1.4",
-    "mini-css-extract-plugin": "^0.7.0",
-    "node-sass": "^4.12.0",
-    "resolve-url-loader": "3.1.0",
-    "sass-loader": "^7.1.0",
-    "ts-loader": "^6.0.4",
-    "typescript": "^3.5.2",
-    "webpack": "^4.35.0",
-    "webpack-cli": "^3.3.5",
-    "webpack-manifest-plugin": "2.0.4"
-  }
->>>>>>> ee14f8ec
 }