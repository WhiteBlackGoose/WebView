﻿<?xml version="1.0" encoding="utf-8"?>
<package xmlns="http://schemas.microsoft.com/packaging/2010/07/nuspec.xsd">
  <metadata>
    <id>ViewGeneratorCore</id>
<<<<<<< HEAD
    <version>1.0.169</version>
=======
    <version>1.0.165</version>
>>>>>>> ee14f8ec
    <authors>jmn</authors>
    <requireLicenseAcceptance>false</requireLicenseAcceptance>
    <developmentDependency>true</developmentDependency>
    <description>Generates .NET Types from typescript</description>
  </metadata>
  <files>
    <file src="build\ViewGeneratorCore.targets" target="build\ViewGeneratorCore.targets" />
    <file src="build\ViewGeneratorCore.props" target="build\ViewGeneratorCore.props" />

    <file src="tools\dist\ViewGenerator.js" target="tools\ViewGenerator.js" />
    <file src="tools\node_modules\**" target="tools\node_modules\" />
  </files>
</package><|MERGE_RESOLUTION|>--- conflicted
+++ resolved
@@ -2,11 +2,7 @@
 <package xmlns="http://schemas.microsoft.com/packaging/2010/07/nuspec.xsd">
   <metadata>
     <id>ViewGeneratorCore</id>
-<<<<<<< HEAD
-    <version>1.0.169</version>
-=======
-    <version>1.0.165</version>
->>>>>>> ee14f8ec
+    <version>1.0.170</version>
     <authors>jmn</authors>
     <requireLicenseAcceptance>false</requireLicenseAcceptance>
     <developmentDependency>true</developmentDependency>
