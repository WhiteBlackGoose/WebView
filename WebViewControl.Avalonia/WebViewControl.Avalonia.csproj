﻿<Project Sdk="Microsoft.NET.Sdk">

  <PropertyGroup>
    <TargetFramework>netstandard2</TargetFramework>
    <RootNamespace>WebViewControl</RootNamespace>
    <AssemblyTitle>WebViewControl Avalonia</AssemblyTitle>
    <AssemblyVersion>2.0.0.0</AssemblyVersion>
    <FileVersion>2.0.0.0</FileVersion>
    <Description>WebViewControl for Avalonia powered by CefGlue</Description>
    <Configuration></Configuration>
    <Company></Company>
    <Product>WebViewControl</Product>
    <Copyright>Copyright ©  2019</Copyright>
    <GeneratePackageOnBuild>true</GeneratePackageOnBuild>
<<<<<<< HEAD
    <Version>2.75.4</Version>
=======
    <Version>2.75.5</Version>
>>>>>>> f8c1cf8e
    <PackageId>WebViewControl-Avalonia</PackageId>
    <Authors>OutSystems</Authors>
    <PackageOutputPath>$(MSBuildProjectDirectory)\..\nuget</PackageOutputPath>
  </PropertyGroup>

  <ItemGroup>
    <Compile Include="..\WebViewControl\AsyncResourceHandler.cs" Link="AsyncResourceHandler.cs" />
    <Compile Include="..\WebViewControl\BrowserObjectListener.cs" Link="BrowserObjectListener.cs" />
    <Compile Include="..\WebViewControl\CefLoader.cs" Link="CefLoader.cs" />
    <Compile Include="..\WebViewControl\ChromiumBrowser.cs" Link="ChromiumBrowser.cs" />
    <Compile Include="..\WebViewControl\JavascriptSerializationHelper.cs" Link="JavascriptSerializationHelper.cs" />
    <Compile Include="..\WebViewControl\Listener.cs" Link="Listener.cs" />
    <Compile Include="..\WebViewControl\ModuleInitializer.cs" Link="ModuleInitializer.cs" />
    <Compile Include="..\WebViewControl\ProxyAuthentication.cs" Link="ProxyAuthentication.cs" />
    <Compile Include="..\WebViewControl\RenderProcessTerminatedException.cs" Link="RenderProcessTerminatedException.cs" />
    <Compile Include="..\WebViewControl\Request.cs" Link="Request.cs" />
    <Compile Include="..\WebViewControl\ResourcesManager.cs" Link="ResourcesManager.cs" />
    <Compile Include="..\WebViewControl\ResourcesProvider.cs" Link="ResourcesProvider.cs" />
    <Compile Include="..\WebViewControl\ResourceType.cs" Link="ResourceType.cs" />
    <Compile Include="..\WebViewControl\ResourceUrl.cs" Link="ResourceUrl.cs" />
    <Compile Include="..\WebViewControl\SchemeHandlerFactory.cs" Link="SchemeHandlerFactory.cs" />
    <Compile Include="..\WebViewControl\UnhandledAsyncExceptionEventArgs.cs" Link="UnhandledAsyncExceptionEventArgs.cs" />
    <Compile Include="..\WebViewControl\UrlHelper.cs" Link="UrlHelper.cs" />
    <Compile Include="..\WebViewControl\WebView.cs" Link="WebView.cs" />
    <Compile Include="..\WebViewControl\WebView.InternalContextMenuHandler.cs" Link="WebView.InternalContextMenuHandler.cs" />
    <Compile Include="..\WebViewControl\WebView.InternalDialogHandler.cs" Link="WebView.InternalDialogHandler.cs" />
    <Compile Include="..\WebViewControl\WebView.InternalDownloadHandler.cs" Link="WebView.InternalDownloadHandler.cs" />
    <Compile Include="..\WebViewControl\WebView.InternalLifeSpanHandler.cs" Link="WebView.InternalLifeSpanHandler.cs" />
    <Compile Include="..\WebViewControl\WebView.InternalRequestHandler.cs" Link="WebView.InternalRequestHandler.cs" />
    <Compile Include="..\WebViewControl\WebView.InternalResourceRequestHandler.cs" Link="WebView.InternalResourceRequestHandler.cs" />
    <Compile Include="..\WebViewControl\WebView.JavascriptException.cs" Link="WebView.JavascriptException.cs" />
    <Compile Include="..\WebViewControl\WebView.JavascriptExecutor.cs" Link="WebView.JavascriptExecutor.cs" />
    <Compile Include="..\WebViewControl\WebView.ResourceHandler.cs" Link="WebView.ResourceHandler.cs" />
  </ItemGroup>

  <ItemGroup>
<<<<<<< HEAD
    <PackageReference Include="Avalonia" Version="0.9.0-rc.1" />
    <PackageReference PrivateAssets="None" Include="CefGlue.Avalonia" Version="75.1.37" />
=======
    <PackageReference Include="Avalonia" Version="0.8.2" />
    <PackageReference PrivateAssets="None" Include="CefGlue.Avalonia" Version="75.1.32" />
>>>>>>> f8c1cf8e
    <PackageReference Include="InjectModuleInitializer" Version="2.0.3">
      <PrivateAssets>all</PrivateAssets>
      <ExcludeAssets>all</ExcludeAssets>
    </PackageReference>
  </ItemGroup>

  <Target Name="InjectModuleInitializer" AfterTargets="AfterBuild">
    <Exec Command="..\packages\injectmoduleinitializer\2.0.3\tools\net35\InjectModuleInitializer.exe &quot;$(TargetPath)&quot;" />
  </Target>

</Project><|MERGE_RESOLUTION|>--- conflicted
+++ resolved
@@ -12,11 +12,7 @@
     <Product>WebViewControl</Product>
     <Copyright>Copyright ©  2019</Copyright>
     <GeneratePackageOnBuild>true</GeneratePackageOnBuild>
-<<<<<<< HEAD
-    <Version>2.75.4</Version>
-=======
     <Version>2.75.5</Version>
->>>>>>> f8c1cf8e
     <PackageId>WebViewControl-Avalonia</PackageId>
     <Authors>OutSystems</Authors>
     <PackageOutputPath>$(MSBuildProjectDirectory)\..\nuget</PackageOutputPath>
@@ -53,13 +49,8 @@
   </ItemGroup>
 
   <ItemGroup>
-<<<<<<< HEAD
     <PackageReference Include="Avalonia" Version="0.9.0-rc.1" />
     <PackageReference PrivateAssets="None" Include="CefGlue.Avalonia" Version="75.1.37" />
-=======
-    <PackageReference Include="Avalonia" Version="0.8.2" />
-    <PackageReference PrivateAssets="None" Include="CefGlue.Avalonia" Version="75.1.32" />
->>>>>>> f8c1cf8e
     <PackageReference Include="InjectModuleInitializer" Version="2.0.3">
       <PrivateAssets>all</PrivateAssets>
       <ExcludeAssets>all</ExcludeAssets>
