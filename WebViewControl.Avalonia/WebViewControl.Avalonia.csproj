﻿<Project Sdk="Microsoft.NET.Sdk">

  <PropertyGroup>
    <TargetFramework>netstandard2.0</TargetFramework>
    <RootNamespace>WebViewControl</RootNamespace>
    <AssemblyTitle>WebViewControl Avalonia</AssemblyTitle>
    <AssemblyVersion>2.0.0.0</AssemblyVersion>
    <FileVersion>2.0.0.0</FileVersion>
    <Description>WebViewControl for Avalonia powered by CefGlue</Description>
    <Configuration></Configuration>
    <Company></Company>
    <Product>WebViewControl</Product>
    <Copyright>Copyright ©  2019</Copyright>
    <GeneratePackageOnBuild>true</GeneratePackageOnBuild>
<<<<<<< HEAD
    <Version>2.85.32</Version>
=======
    <Version>2.85.31</Version>
>>>>>>> 535777eb
    <PackageId>WebViewControl-Avalonia</PackageId>
    <Authors>OutSystems</Authors>
    <PackageProjectUrl>https://github.com/OutSystems/WebView</PackageProjectUrl>
    <PackageOutputPath>$(MSBuildProjectDirectory)\..\nuget</PackageOutputPath>
    <Configurations>Debug;Release;ReleaseAvalonia;ReleaseWPF;ReleaseAvaloniaRemoteDebugSupport</Configurations>
  </PropertyGroup>

  <PropertyGroup Condition="'$(Configuration)|$(Platform)'=='ReleaseAvaloniaRemoteDebugSupport|AnyCPU'">
    <DefineConstants>REMOTE_DEBUG_SUPPORT</DefineConstants>
    <PackageId>WebViewControl-Avalonia-RemoteDebugSupport</PackageId>
    <Optimize>true</Optimize>
  </PropertyGroup>

  <PropertyGroup Condition="'$(Configuration)|$(Platform)'=='ReleaseAvalonia|AnyCPU'">
    <Optimize>true</Optimize>
  </PropertyGroup>

  <ItemGroup>
    <Compile Include="..\WebViewControl\AssemblyCache.cs" Link="AssemblyCache.cs" />
    <Compile Include="..\WebViewControl\AsyncResourceHandler.cs" Link="AsyncResourceHandler.cs" />
    <Compile Include="..\WebViewControl\ChromiumBrowser.cs" Link="ChromiumBrowser.cs" />
    <Compile Include="..\WebViewControl\EditCommands.cs" Link="EditCommands.cs" />
    <Compile Include="..\WebViewControl\GlobalSettings.cs" Link="GlobalSettings.cs" />
    <Compile Include="..\WebViewControl\HttpsResourceHandler.cs" Link="HttpsResourceHandler.cs" />
    <Compile Include="..\WebViewControl\JavascriptSerializationHelper.cs" Link="JavascriptSerializationHelper.cs" />
    <Compile Include="..\WebViewControl\ProxyAuthentication.cs" Link="ProxyAuthentication.cs" />
    <Compile Include="..\WebViewControl\RenderProcessTerminatedException.cs" Link="RenderProcessTerminatedException.cs" />
    <Compile Include="..\WebViewControl\Request.cs" Link="Request.cs" />
    <Compile Include="..\WebViewControl\ResourcesManager.cs" Link="ResourcesManager.cs" />
    <Compile Include="..\WebViewControl\ResourceHandlerExtensions.cs" Link="ResourceHandlerExtensions.cs" />
    <Compile Include="..\WebViewControl\ResourceType.cs" Link="ResourceType.cs" />
    <Compile Include="..\WebViewControl\ResourceUrl.cs" Link="ResourceUrl.cs" />
    <Compile Include="..\WebViewControl\SchemeHandlerFactory.cs" Link="SchemeHandlerFactory.cs" />
    <Compile Include="..\WebViewControl\UnhandledAsyncExceptionEventArgs.cs" Link="UnhandledAsyncExceptionEventArgs.cs" />
    <Compile Include="..\WebViewControl\UrlHelper.cs" Link="UrlHelper.cs" />
    <Compile Include="..\WebViewControl\WebView.cs" Link="WebView.cs" />
    <Compile Include="..\WebViewControl\WebView.Extensions.cs" Link="WebView.Extensions.cs" />
    <Compile Include="..\WebViewControl\WebView.InternalContextMenuHandler.cs" Link="WebView.InternalContextMenuHandler.cs" />
    <Compile Include="..\WebViewControl\WebView.InternalDialogHandler.cs" Link="WebView.InternalDialogHandler.cs" />
    <Compile Include="..\WebViewControl\WebView.InternalDownloadHandler.cs" Link="WebView.InternalDownloadHandler.cs" />
    <Compile Include="..\WebViewControl\WebView.InternalFocusHandler.cs" Link="WebView.InternalFocusHandler.cs" />
    <Compile Include="..\WebViewControl\WebView.InternalJsDialogHandler.cs" Link="WebView.InternalJsDialogHandler.cs" />
    <Compile Include="..\WebViewControl\WebView.InternalDragHandler.cs" Link="WebView.InternalDragHandler.cs" />
    <Compile Include="..\WebViewControl\WebView.InternalKeyboardHandler.cs" Link="WebView.InternalKeyboardHandler.cs" />
    <Compile Include="..\WebViewControl\WebView.InternalLifeSpanHandler.cs" Link="WebView.InternalLifeSpanHandler.cs" />
    <Compile Include="..\WebViewControl\WebView.InternalRequestHandler.cs" Link="WebView.InternalRequestHandler.cs" />
    <Compile Include="..\WebViewControl\WebView.InternalResourceRequestHandler.cs" Link="WebView.InternalResourceRequestHandler.cs" />
    <Compile Include="..\WebViewControl\WebView.JavascriptException.cs" Link="WebView.JavascriptException.cs" />
    <Compile Include="..\WebViewControl\WebView.JavascriptExecutionApi.cs" Link="WebView.JavascriptExecutionApi.cs" />
    <Compile Include="..\WebViewControl\WebView.JavascriptExecutor.cs" Link="WebView.JavascriptExecutor.cs" />
    <Compile Include="..\WebViewControl\WebView.ResourceHandler.cs" Link="WebView.ResourceHandler.cs" />
    <Compile Include="..\WebViewControl\WebViewLoader.cs" Link="WebViewLoader.cs" />
  </ItemGroup>

  <ItemGroup>
    <!--When we upload Avalonia here, we should increase the version of both WebViewControl.Avalonia as well as ReactViewControl.Avalonia-->
    <PackageReference Include="Avalonia" Version="0.10.0" />
    <PackageReference PrivateAssets="None" Include="CefGlue.Avalonia" Version="85.4183.55607" />
    <PackageReference Include="Microsoft.CSharp" Version="4.5.0" />
    <PackageReference Include="System.Runtime.Loader" Version="4.3.0" />
  </ItemGroup>
</Project><|MERGE_RESOLUTION|>--- conflicted
+++ resolved
@@ -12,11 +12,7 @@
     <Product>WebViewControl</Product>
     <Copyright>Copyright ©  2019</Copyright>
     <GeneratePackageOnBuild>true</GeneratePackageOnBuild>
-<<<<<<< HEAD
     <Version>2.85.32</Version>
-=======
-    <Version>2.85.31</Version>
->>>>>>> 535777eb
     <PackageId>WebViewControl-Avalonia</PackageId>
     <Authors>OutSystems</Authors>
     <PackageProjectUrl>https://github.com/OutSystems/WebView</PackageProjectUrl>
