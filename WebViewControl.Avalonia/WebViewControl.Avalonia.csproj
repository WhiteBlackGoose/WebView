﻿<Project Sdk="Microsoft.NET.Sdk">

  <PropertyGroup>
    <TargetFramework>netstandard2</TargetFramework>
    <RootNamespace>WebViewControl</RootNamespace>
    <AssemblyTitle>WebViewControl Avalonia</AssemblyTitle>
    <AssemblyVersion>2.0.0.0</AssemblyVersion>
    <FileVersion>2.0.0.0</FileVersion>
    <Description>WebViewControl for Avalonia powered by CefGlue</Description>
    <Configuration></Configuration>
    <Company></Company>
    <Product>WebViewControl</Product>
    <Copyright>Copyright ©  2019</Copyright>
    <GeneratePackageOnBuild>true</GeneratePackageOnBuild>
    <Version>2.75.53</Version>
    <PackageId>WebViewControl-Avalonia</PackageId>
    <Authors>OutSystems</Authors>
    <PackageOutputPath>$(MSBuildProjectDirectory)\..\nuget</PackageOutputPath>
  </PropertyGroup>

  <ItemGroup>
    <Compile Include="..\WebViewControl\AssemblyCache.cs" Link="AssemblyCache.cs" />
    <Compile Include="..\WebViewControl\AsyncResourceHandler.cs" Link="AsyncResourceHandler.cs" />
    <Compile Include="..\WebViewControl\BrowserObjectListener.cs" Link="BrowserObjectListener.cs" />
    <Compile Include="..\WebViewControl\CefLoader.cs" Link="CefLoader.cs" />
    <Compile Include="..\WebViewControl\ChromiumBrowser.cs" Link="ChromiumBrowser.cs" />
    <Compile Include="..\WebViewControl\JavascriptSerializationHelper.cs" Link="JavascriptSerializationHelper.cs" />
    <Compile Include="..\WebViewControl\Listener.cs" Link="Listener.cs" />
    <Compile Include="..\WebViewControl\ModuleInitializer.cs" Link="ModuleInitializer.cs" />
    <Compile Include="..\WebViewControl\ProxyAuthentication.cs" Link="ProxyAuthentication.cs" />
    <Compile Include="..\WebViewControl\RenderProcessTerminatedException.cs" Link="RenderProcessTerminatedException.cs" />
    <Compile Include="..\WebViewControl\Request.cs" Link="Request.cs" />
    <Compile Include="..\WebViewControl\ResourcesManager.cs" Link="ResourcesManager.cs" />
    <Compile Include="..\WebViewControl\ResourcesProvider.cs" Link="ResourcesProvider.cs" />
    <Compile Include="..\WebViewControl\ResourceType.cs" Link="ResourceType.cs" />
    <Compile Include="..\WebViewControl\ResourceUrl.cs" Link="ResourceUrl.cs" />
    <Compile Include="..\WebViewControl\SchemeHandlerFactory.cs" Link="SchemeHandlerFactory.cs" />
    <Compile Include="..\WebViewControl\UnhandledAsyncExceptionEventArgs.cs" Link="UnhandledAsyncExceptionEventArgs.cs" />
    <Compile Include="..\WebViewControl\UrlHelper.cs" Link="UrlHelper.cs" />
    <Compile Include="..\WebViewControl\WebView.cs" Link="WebView.cs" />
    <Compile Include="..\WebViewControl\WebView.InternalContextMenuHandler.cs" Link="WebView.InternalContextMenuHandler.cs" />
    <Compile Include="..\WebViewControl\WebView.InternalDialogHandler.cs" Link="WebView.InternalDialogHandler.cs" />
    <Compile Include="..\WebViewControl\WebView.InternalDownloadHandler.cs" Link="WebView.InternalDownloadHandler.cs" />
    <Compile Include="..\WebViewControl\WebView.InternalJsDialogHandler.cs" Link="WebView.InternalJsDialogHandler.cs" />
    <Compile Include="..\WebViewControl\WebView.InternalDragHandler.cs" Link="WebView.InternalDragHandler.cs" />
    <Compile Include="..\WebViewControl\WebView.InternalKeyboardHandler.cs" Link="WebView.InternalKeyboardHandler.cs" />
    <Compile Include="..\WebViewControl\WebView.InternalLifeSpanHandler.cs" Link="WebView.InternalLifeSpanHandler.cs" />
    <Compile Include="..\WebViewControl\WebView.InternalRequestHandler.cs" Link="WebView.InternalRequestHandler.cs" />
    <Compile Include="..\WebViewControl\WebView.InternalResourceRequestHandler.cs" Link="WebView.InternalResourceRequestHandler.cs" />
    <Compile Include="..\WebViewControl\WebView.JavascriptException.cs" Link="WebView.JavascriptException.cs" />
    <Compile Include="..\WebViewControl\WebView.JavascriptExecutor.cs" Link="WebView.JavascriptExecutor.cs" />
    <Compile Include="..\WebViewControl\WebView.ResourceHandler.cs" Link="WebView.ResourceHandler.cs" />
  </ItemGroup>

  <ItemGroup>
<<<<<<< HEAD
    <PackageReference Include="Avalonia" Version="0.9.11-preview-cibuild0007447-beta" />
    <PackageReference PrivateAssets="None" Include="CefGlue.Avalonia" Version="75.1.81" />
=======
    <PackageReference Include="Avalonia" Version="0.10.0-preview2" />
    <PackageReference PrivateAssets="None" Include="CefGlue.Avalonia" Version="75.1.82" />
>>>>>>> baa621d6
    <PackageReference Include="InjectModuleInitializer" Version="2.0.3">
      <PrivateAssets>all</PrivateAssets>
      <ExcludeAssets>all</ExcludeAssets>
    </PackageReference>
    <PackageReference Include="Microsoft.CSharp" Version="4.5.0" />
    <PackageReference Include="System.Runtime.Loader" Version="4.3.0" />
  </ItemGroup>

  <Target Name="InjectModuleInitializer" AfterTargets="AfterBuild">
    <Exec Command="..\packages\injectmoduleinitializer\2.0.3\tools\net35\InjectModuleInitializer.exe &quot;$(TargetPath)&quot;" />
  </Target>

</Project><|MERGE_RESOLUTION|>--- conflicted
+++ resolved
@@ -53,13 +53,8 @@
   </ItemGroup>
 
   <ItemGroup>
-<<<<<<< HEAD
-    <PackageReference Include="Avalonia" Version="0.9.11-preview-cibuild0007447-beta" />
-    <PackageReference PrivateAssets="None" Include="CefGlue.Avalonia" Version="75.1.81" />
-=======
     <PackageReference Include="Avalonia" Version="0.10.0-preview2" />
     <PackageReference PrivateAssets="None" Include="CefGlue.Avalonia" Version="75.1.82" />
->>>>>>> baa621d6
     <PackageReference Include="InjectModuleInitializer" Version="2.0.3">
       <PrivateAssets>all</PrivateAssets>
       <ExcludeAssets>all</ExcludeAssets>
