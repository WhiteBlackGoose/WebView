--- conflicted
+++ resolved
@@ -1,904 +1,800 @@
-﻿using System;
-using System.Collections.Generic;
-using System.ComponentModel;
-using System.Diagnostics;
-using System.IO;
-using System.Linq;
-using System.Reflection;
-using System.Runtime.CompilerServices;
-using System.Runtime.ExceptionServices;
-using System.Threading;
-using System.Threading.Tasks;
-using System.Windows;
-using System.Windows.Controls;
-using System.Windows.Input;
-using System.Windows.Threading;
-using Xilium.CefGlue;
-using Xilium.CefGlue.Common;
-using Xilium.CefGlue.Common.Events;
-
-namespace WebViewControl {
-
-    public delegate void BeforeNavigateEventHandler(Request request);
-    public delegate void BeforeResourceLoadEventHandler(ResourceHandler resourceHandler);
-    public delegate void NavigatedEventHandler(string url, string frameName);
-    public delegate void LoadFailedEventHandler(string url, int errorCode, string frameName);
-    public delegate void ResourceLoadFailedEventHandler(string resourceUrl);
-    public delegate void DownloadProgressChangedEventHandler(string resourcePath, long receivedBytes, long totalBytes);
-    public delegate void DownloadStatusChangedEventHandler(string resourcePath);
-    public delegate void JavascriptContextCreatedEventHandler(string frameName);
-    internal delegate void JavascriptContextReleasedEventHandler(string frameName);
-    public delegate void UnhandledAsyncExceptionEventHandler(UnhandledAsyncExceptionEventArgs eventArgs);
-
-    public partial class WebView : UserControl, IDisposable {
-
-        private const string AboutBlankUrl = "about:blank";
-
-        internal const string MainFrameName = null;
-
-        private static string[] CustomSchemes { get; } = new[] {
-            ResourceUrl.LocalScheme,
-            ResourceUrl.EmbeddedScheme,
-            ResourceUrl.CustomScheme
-        };
-
-        // converts cef zoom percentage to css zoom (between 0 and 1)
-        // from https://code.google.com/p/chromium/issues/detail?id=71484
-        private const float PercentageToZoomFactor = 1.2f;
-
-        private static bool subscribedApplicationExit = false;
-
-        private object SyncRoot { get; } = new object();
-
-        private Dictionary<string, JavascriptExecutor> JsExecutors { get; } = new Dictionary<string, JavascriptExecutor>();
-
-        private CountdownEvent JavascriptPendingCalls { get; } = new CountdownEvent(1);
-
-        private ChromiumBrowser chromium;
-        private bool isDeveloperToolsOpened;
-        private Action pendingInitialization;
-<<<<<<< HEAD
-        private string htmlToLoad;
-        private volatile bool isDisposing;
-=======
-        private CefLifeSpanHandler lifeSpanHandler;
-        private string htmlToLoad;
-        private volatile bool isDisposing;
-        private volatile int javascriptPendingCalls;
->>>>>>> 046ce99a
-        private IDisposable[] disposables;
-
-        private BrowserObjectListener EventsListener { get; } = new BrowserObjectListener();
-        private CancellationTokenSource AsyncCancellationTokenSource { get; } = new CancellationTokenSource();
-
-        public event Action WebViewInitialized;
-
-        /// <summary>
-        /// NOTE: This event is not executed on the UI thread. Do not use Dipatcher.Invoke (use BeginInvoke) while in the context of this event otherwise it may lead to a dead-lock.
-        /// </summary>
-        public event BeforeNavigateEventHandler BeforeNavigate;
-
-        /// <summary>
-        /// NOTE: This event is not executed on the UI thread. Do not use Dipatcher.Invoke (use BeginInvoke) while in the context of this event otherwise it may lead to a dead-lock.
-        /// </summary>
-        public event BeforeResourceLoadEventHandler BeforeResourceLoad;
-
-        public event NavigatedEventHandler Navigated;
-        public event LoadFailedEventHandler LoadFailed;
-        public event ResourceLoadFailedEventHandler ResourceLoadFailed;
-        public event DownloadProgressChangedEventHandler DownloadProgressChanged;
-        public event DownloadStatusChangedEventHandler DownloadCompleted;
-        public event DownloadStatusChangedEventHandler DownloadCancelled;
-        public event JavascriptContextCreatedEventHandler JavascriptContextCreated;
-        public event Action TitleChanged;
-        public event UnhandledAsyncExceptionEventHandler UnhandledAsyncException;
-        public event Action</*url*/string> PopupOpening;
-
-        internal event Action Disposed;
-        internal event JavascriptContextReleasedEventHandler JavascriptContextReleased;
-
-        private event Action RenderProcessCrashed;
-
-        private static int domainId = 1;
-
-        // cef maints same zoom level for all browser instances under the same domain
-        // having different domains will prevent synced zoom
-        private string CurrentDomainId { get; }
-
-        private string DefaultLocalUrl { get; }
-
-        /// <summary>
-        /// Executed when a web view is initialized. Can be used to attach or configure the webview before it's ready.
-        /// </summary>
-        public static event Action<WebView> GlobalWebViewInitialized;
-
-        [MethodImpl(MethodImplOptions.NoInlining)]
-        private static void InitializeCef() {
-<<<<<<< HEAD
-            if (CefRuntimeLoader.IsInitialized) {
-                return;
-            }
-
-            var cefSettings = new CefSettings();
-            cefSettings.LogSeverity = string.IsNullOrWhiteSpace(LogFile) ? CefLogSeverity.Disable : (EnableErrorLogOnly ? CefLogSeverity.Error : CefLogSeverity.Verbose);
-            cefSettings.LogFile = LogFile;
-            cefSettings.UncaughtExceptionStackSize = 100; // enable stack capture
-            cefSettings.CachePath = CachePath; // enable cache for external resources to speedup loading
-=======
-            if (!Cef.IsInitialized) {
-                var cefSettings = new CefSettings();
-                cefSettings.LogSeverity = string.IsNullOrWhiteSpace(LogFile) ? LogSeverity.Disable : (EnableErrorLogOnly ? LogSeverity.Error : LogSeverity.Verbose);
-                cefSettings.LogFile = LogFile;
-                cefSettings.UncaughtExceptionStackSize = 100; // enable stack capture
-                cefSettings.RootCachePath = CachePath; // enable cache for external resources to speedup loading
-                cefSettings.WindowlessRenderingEnabled = true;
-
-                if (DisableGPU) {
-                    cefSettings.CefCommandLineArgs.Add("disable-gpu", "1"); // Disable GPU acceleration
-                    cefSettings.CefCommandLineArgs.Add("disable-gpu-vsync", "1"); //Disable GPU vsync
-                }
-
-                CefSharpSettings.ConcurrentTaskExecution = true;
-                CefSharpSettings.LegacyJavascriptBindingEnabled = true;
-                CefSharpSettings.SubprocessExitIfParentProcessClosed = true;
-
-                foreach (var scheme in CustomSchemes) {
-                    cefSettings.RegisterScheme(new CefCustomScheme() {
-                        SchemeName = scheme
-                    });
-                }
->>>>>>> 046ce99a
-
-            var customSchemes = CustomSchemes.Select(s => new CustomScheme() { SchemeName = s, SchemeHandlerFactory = new SchemeHandlerFactory() }).ToArray();
-
-            CefRuntimeLoader.Initialize(new string[0], cefSettings, customSchemes);
-
-            if (Application.Current != null) {
-                Application.Current.Exit += OnApplicationExit;
-                subscribedApplicationExit = true;
-            }
-        }
-
-        /// <summary>
-        /// Release all resources and shutdown web view
-        /// </summary>
-        [DebuggerNonUserCode]
-        public static void Cleanup() {
-            CefRuntime.Shutdown(); // must shutdown cef to free cache files (so that cleanup is able to delete files)
-
-            if (PersistCache) {
-                return;
-            }
-
-            try {
-                var dirInfo = new DirectoryInfo(CachePath);
-                if (dirInfo.Exists) {
-                    dirInfo.Delete(true);
-                }
-            } catch (IOException) {
-                // ignore
-            }
-        }
-
-        public WebView() {
-            if (DesignerProperties.GetIsInDesignMode(this)) {
-                return;
-            }
-
-#if DEBUG
-            if (!System.Diagnostics.Debugger.IsAttached) {
-                throw new InvalidOperationException("Running debug version");
-            }
-#endif
-
-            if (UseSharedDomain) {
-                CurrentDomainId = string.Empty;
-            } else {
-                CurrentDomainId = domainId.ToString();
-                domainId++;
-            }
-
-            DefaultLocalUrl = new ResourceUrl(ResourceUrl.LocalScheme, "index.html").WithDomain(CurrentDomainId);
-
-            Initialize();
-        }
-
-        [MethodImpl(MethodImplOptions.NoInlining)]
-        private void Initialize() {
-            InitializeCef();
-
-            if (!subscribedApplicationExit) {
-                // subscribe exit again, first time might have failed if Application.Current was null
-                Application.Current.Exit += OnApplicationExit;
-                subscribedApplicationExit = true;
-            }
-
-<<<<<<< HEAD
-            var requestHandler = new InternalRequestHandler(this);
-
-            disposables = new IDisposable[] {
-                requestHandler
-            };
-=======
-            lifeSpanHandler = new CefLifeSpanHandler(this);
->>>>>>> 046ce99a
-
-            chromium = new ChromiumBrowser();
-            chromium.BrowserInitialized += OnWebViewBrowserInitialized;
-            chromium.LoadEnd += OnWebViewLoadEnd;
-            chromium.LoadError += OnWebViewLoadError;
-            chromium.TitleChanged += OnWebViewTitleChanged;
-            chromium.PreviewKeyDown += OnPreviewKeyDown;
-<<<<<<< HEAD
-            chromium.JavascriptContextCreated += OnJavascriptContextCreated;
-            chromium.JavascriptContextReleased += OnJavascriptContextReleased;
-            chromium.JavascriptUncaughException += OnJavascriptUncaughException;
-            chromium.RenderProcessUnhandledException += OnRenderProcessUnhandledException;
-
-            chromium.RequestHandler = requestHandler;
-            chromium.LifeSpanHandler = new InternalLifeSpanHandler(this);
-            chromium.ContextMenuHandler = new InternalContextMenuHandler(this);
-            chromium.DialogHandler = new InternalDialogHandler(this);
-            chromium.DownloadHandler = new InternalDownloadHandler(this);
-=======
-            chromium.RequestHandler = new CefRequestHandler(this);
-            chromium.LifeSpanHandler = lifeSpanHandler;
-            chromium.RenderProcessMessageHandler = new CefRenderProcessMessageHandler(this);
-            chromium.MenuHandler = new CefMenuHandler(this);
-            chromium.DialogHandler = new CefDialogHandler(this);
-            chromium.DownloadHandler = new CefDownloadHandler(this);
-            chromium.CleanupElement = new FrameworkElement(); // prevent chromium to listen to default cleanup element unload events, this will be controlled manually
->>>>>>> 046ce99a
-
-            disposables = new[] {
-                AsyncCancellationTokenSource,
-                (IDisposable) chromium.RequestHandler,
-                chromium
-            };
-
-            RegisterJavascriptObject(Listener.EventListenerObjName, EventsListener);
-
-            Content = chromium;
-
-            Loaded += OnLoaded;
-            Unloaded += OnUnloaded;
-
-            RenderProcessCrashed += OnRenderProcessCrashed;
-
-            FocusManager.SetIsFocusScope(this, true);
-            FocusManager.SetFocusedElement(this, FocusableElement);
-
-            GlobalWebViewInitialized?.Invoke(this);
-        }
-
-        private static void OnApplicationExit(object sender, ExitEventArgs e) {
-            Cleanup();
-        }
-
-        ~WebView() {
-            Dispose();
-        }
-
-        public void Dispose() {
-            lock (SyncRoot) {
-                if (isDisposing) {
-                    return;
-                }
-
-                isDisposing = true;
-            }
-
-            GC.SuppressFinalize(this);
-
-            var disposed = false;
-
-            void InternalDispose() {
-                if (disposed) {
-                    return; // bail-out
-                }
-
-                disposed = true;
-
-                AsyncCancellationTokenSource.Cancel();
-
-                WebViewInitialized = null;
-                BeforeNavigate = null;
-                BeforeResourceLoad = null;
-                Navigated = null;
-                LoadFailed = null;
-                DownloadProgressChanged = null;
-                DownloadCompleted = null;
-                DownloadCancelled = null;
-                JavascriptContextCreated = null;
-                TitleChanged = null;
-                UnhandledAsyncException = null;
-                RenderProcessCrashed = null;
-                JavascriptContextReleased = null;
-
-<<<<<<< HEAD
-                foreach (var disposable in disposables.Concat(JsExecutors.Values)) {
-                    disposable.Dispose();
-=======
-                try {
-                    foreach (var jsExecutor in JsExecutors.Values) {
-                        jsExecutor.Dispose();
-                    }
-                } catch (Exception e) {
-                    throw new Exception("Exception ocurred while disposing " + nameof(JsExecutors), e);
->>>>>>> 046ce99a
-                }
-
-                if (disposables != null) {
-                    foreach (var disposable in disposables) {
-                        disposable.Dispose();
-                    }
-                }
-
-                Disposed?.Invoke();
-            }
-
-            if (JavascriptPendingCalls.CurrentCount > 1) {
-                // avoid dead-lock, wait for all pending calls to finish
-                Task.Run(() => {
-                    JavascriptPendingCalls.Signal(); // remove dummy entry
-                    JavascriptPendingCalls.Wait();
-                    InternalDispose();
-                });
-                return;
-            }
-
-            InternalDispose();
-        }
-
-        private void OnPreviewKeyDown(object sender, KeyEventArgs e) {
-            if (AllowDeveloperTools && e.Key == Key.F12) {
-                if (isDeveloperToolsOpened) {
-                    CloseDeveloperTools();
-                } else {
-                    ShowDeveloperTools();
-                }
-                e.Handled = true;
-            }
-        }
-
-        public void ShowDeveloperTools() {
-            ExecuteWhenInitialized(() => {
-                chromium.ShowDeveloperTools();
-                isDeveloperToolsOpened = true;
-            });
-        }
-
-        public void CloseDeveloperTools() {
-            if (isDeveloperToolsOpened) {
-                chromium.CloseDeveloperTools();
-                isDeveloperToolsOpened = false;
-            }
-        }
-
-        public bool AllowDeveloperTools { get; set; }
-
-        public string Address {
-            get { return chromium.Address; }
-            set { LoadUrl(value, MainFrameName); }
-        }
-
-        public void LoadUrl(string address, string frameName) {
-            if (frameName == MainFrameName && address != DefaultLocalUrl) {
-                htmlToLoad = null;
-            }
-<<<<<<< HEAD
-            if (address.Contains(Uri.SchemeDelimiter) || address == UrlHelper.AboutBlankUrl || address.StartsWith("data:")) {
-                if (CustomSchemes.Any(s => address.StartsWith(s + Uri.SchemeDelimiter))) {
-                    // custom schemes -> turn off security ... to enable full access without problems to local resources
-                    IsSecurityDisabled = true;
-                }
-
-                if (frameName == MainFrameName) {
-                    chromium.Address = address;
-                } else {
-                    GetFrame(frameName)?.LoadUrl(address);
-=======
-            if (address.Contains(Uri.SchemeDelimiter) || address == AboutBlankUrl || address.StartsWith("data:")) {
-                var settings = chromium.BrowserSettings;
-                if (settings != null && !settings.IsDisposed) {
-                    if (CustomSchemes.Any(s => address.StartsWith(s + Uri.SchemeDelimiter))) {
-                        // custom schemes -> turn off security ... to enable full access without problems to local resources
-                        IsSecurityDisabled = true;
-                    } else {
-                        IsSecurityDisabled = false;
-                    }
->>>>>>> 046ce99a
-                }
-            } else {
-                var userAssembly = GetUserCallingMethod().ReflectedType.Assembly;
-                LoadUrl(new ResourceUrl(userAssembly, address).WithDomain(CurrentDomainId), frameName);
-            }
-        }
-
-        public void LoadResource(ResourceUrl resourceUrl, string frameName = MainFrameName) {
-            LoadUrl(resourceUrl.WithDomain(CurrentDomainId), frameName);
-        }
-
-        public void LoadHtml(string html) {
-            htmlToLoad = html;
-            LoadUrl(DefaultLocalUrl, MainFrameName);
-        }
-
-        public bool IsSecurityDisabled {
-            get => chromium.Settings.WebSecurity == CefState.Disabled;
-            set {
-<<<<<<< HEAD
-                if (IsBrowserInitialized) {
-=======
-                var settings = chromium.BrowserSettings;
-                if (settings == null || settings.IsDisposed) {
->>>>>>> 046ce99a
-                    throw new InvalidOperationException("Cannot change webview settings after initialized");
-                }
-                chromium.Settings.WebSecurity = (value ? CefState.Disabled : CefState.Enabled);
-            }
-        }
-
-        public bool IgnoreCertificateErrors { get; set; }
-
-        public bool IsHistoryDisabled { get; set; }
-
-        public TimeSpan? DefaultScriptsExecutionTimeout { get; set; }
-
-        public bool DisableBuiltinContextMenus { get; set; }
-
-        public bool DisableFileDialogs { get; set; }
-
-        public bool IsBrowserInitialized => chromium.IsBrowserInitialized;
-
-        public bool IsJavascriptEngineInitialized => chromium.IsJavascriptEngineInitialized;
-
-        public ProxyAuthentication ProxyAuthentication { get; set; }
-
-        public bool IgnoreMissingResources { get; set; }
-
-        /// <summary>
-        /// Registers an object with the specified name in the window context of the browser
-        /// </summary>
-        /// <param name="name"></param>
-        /// <param name="objectToBind"></param>
-        /// <param name="interceptCall"></param>
-        /// <param name="executeCallsInUI"></param>
-        /// <returns>True if the object was registered or false if the object was already registered before</returns>
-        public bool RegisterJavascriptObject(string name, object objectToBind, Func<Func<object>, object> interceptCall = null, bool executeCallsInUI = false) {
-            if (chromium.IsJavascriptObjectRegistered(name)) {
-                return false;
-            }
-
-            if (executeCallsInUI) {
-                return RegisterJavascriptObject(name, objectToBind, target => Dispatcher.Invoke(target), false);
-            }
-
-            if (interceptCall == null) {
-                interceptCall = target => target();
-            }
-
-            object CallTargetMethod(Func<object> target) {
-                if (isDisposing) {
-                    return null;
-                }
-                try {
-                    JavascriptPendingCalls.AddCount();
-                    if (isDisposing) {
-                        // check again, to avoid concurrency problems with dispose
-                        return null;
-                    }
-                    return interceptCall(target);
-                } finally {
-                    JavascriptPendingCalls.Signal();
-                }
-            }
-
-            chromium.RegisterJavascriptObject(objectToBind, name, CallTargetMethod);
-
-            return true;
-        }
-
-        /// <summary>
-        /// Unregisters an object with the specified name in the window context of the browser
-        /// </summary>
-        /// <param name="name"></param>
-        public void UnregisterJavascriptObject(string name) {
-            chromium.UnregisterJavascriptObject(name);
-        }
-
-        public T EvaluateScript<T>(string script, string frameName = MainFrameName, TimeSpan? timeout = null) {
-            var jsExecutor = GetJavascriptExecutor(frameName);
-            if (jsExecutor != null) {
-                return jsExecutor.EvaluateScript<T>(script, timeout: timeout);
-            }
-            return default(T);
-        }
-
-        public void ExecuteScript(string script, string frameName = MainFrameName) {
-            GetJavascriptExecutor(frameName)?.ExecuteScript(script);
-        }
-
-        public void ExecuteScriptFunction(string functionName, params string[] args) {
-            ExecuteScriptFunctionInFrame(functionName, MainFrameName, args);
-        }
-
-        public void ExecuteScriptFunctionInFrame(string functionName, string frameName, params string[] args) {
-            GetJavascriptExecutor(frameName)?.ExecuteScriptFunction(functionName, false, args);
-        }
-
-        public T EvaluateScriptFunction<T>(string functionName, params string[] args) {
-            return EvaluateScriptFunctionInFrame<T>(functionName, MainFrameName, args);
-        }
-
-        public T EvaluateScriptFunctionInFrame<T>(string functionName, string frameName, params string[] args) {
-            var jsExecutor = GetJavascriptExecutor(frameName);
-            if (jsExecutor != null) {
-                return jsExecutor.EvaluateScriptFunction<T>(functionName, false, args);
-            }
-            return default(T);
-        }
-
-        internal void ExecuteScriptFunctionWithSerializedParams(string functionName, params object[] args) {
-            ExecuteScriptFunctionWithSerializedParamsInFrame(functionName, MainFrameName, args);
-        }
-
-        internal void ExecuteScriptFunctionWithSerializedParamsInFrame(string functionName, string frameName, params object[] args) {
-            GetJavascriptExecutor(frameName)?.ExecuteScriptFunction(functionName, true, args);
-        }
-
-        internal T EvaluateScriptFunctionWithSerializedParams<T>(string functionName, params object[] args) {
-            return EvaluateScriptFunctionWithSerializedParamsInFrame<T>(functionName, MainFrameName, args);
-        }
-
-        internal T EvaluateScriptFunctionWithSerializedParamsInFrame<T>(string functionName, string frameName, params object[] args) {
-            var jsExecutor = GetJavascriptExecutor(frameName);
-            if (jsExecutor != null) {
-                return jsExecutor.EvaluateScriptFunction<T>(functionName, true, args);
-            }
-            return default(T);
-        }
-
-        public bool CanGoBack {
-            get { return chromium.CanGoBack; }
-        }
-
-        public bool CanGoForward {
-            get { return chromium.CanGoForward; }
-        }
-
-        public void GoBack() {
-            chromium.GoBack();
-        }
-
-        public void GoForward() {
-            chromium.GoForward();
-        }
-
-        public void Reload(bool ignoreCache = false) {
-            if (chromium.IsBrowserInitialized && !chromium.IsLoading) {
-                chromium.Reload(ignoreCache);
-            }
-        }
-
-        public string Title {
-            get { return chromium.Title; }
-        }
-
-        public double ZoomPercentage {
-            get { return Math.Pow(PercentageToZoomFactor, chromium.ZoomLevel); }
-            set { ExecuteWhenInitialized(() => chromium.ZoomLevel = Math.Log(value, PercentageToZoomFactor)); }
-        }
-
-        public Listener AttachListener(string name) {
-            void HandleEvent(ListenerEventHandler handler, object[] args, bool executeInUI) {
-                if (!isDisposing) {
-                    if (executeInUI) {
-                        Dispatcher.BeginInvoke(handler, new object[] { args });
-                    } else {
-                        ExecuteWithAsyncErrorHandling(handler, new object[] { args });
-                    }
-                }
-            }
-
-            return new Listener(name, HandleEvent, EventsListener);
-        }
-
-        private void OnWebViewBrowserInitialized() {
-            if (chromium.IsBrowserInitialized) {
-                if (pendingInitialization != null) {
-                    pendingInitialization();
-                    pendingInitialization = null;
-                }
-                WebViewInitialized?.Invoke();
-            } else {
-                Dispose();
-            }
-        }
-
-        private void OnWebViewLoadEnd(object sender, LoadEndEventArgs e) {
-            if (e.Frame.IsMain) {
-                htmlToLoad = null;
-            } else {
-                // js context created event is not called for child frames
-                HandleJavascriptContextCreated(e.Frame);
-            }
-            var navigated = Navigated;
-            if (navigated != null) {
-                // store frame name and url beforehand (cannot do it later, since frame might be disposed)
-                var url = e.Frame.Url;
-                var frameName = e.Frame.Name;
-                AsyncExecuteInUI(() => navigated(url, frameName));
-            }
-        }
-
-        private void OnWebViewLoadError(object sender, LoadErrorEventArgs e) {
-            if (e.Frame.IsMain) {
-                htmlToLoad = null;
-            }
-            var loadFailed = LoadFailed;
-            if (e.ErrorCode != CefErrorCode.Aborted && loadFailed != null) {
-                var frameName = e.Frame.Name; // store frame name beforehand (cannot do it later, since frame might be disposed)
-                // ignore aborts, to prevent situations where we try to load an address inside Load failed handler (and its aborted)
-                AsyncExecuteInUI(() => loadFailed(e.FailedUrl, (int)e.ErrorCode, frameName));
-            }
-        }
-
-        private void OnWebViewTitleChanged(object sender, string title) {
-            TitleChanged?.Invoke();
-        }
-
-<<<<<<< HEAD
-        public static string CookiesPath {
-            set { CefRequestContext.GetGlobalContext().GetDefaultCookieManager(null).SetStoragePath(value, true, null); }
-=======
-        public static void SetCookie(string url, string domain, string name, string value, DateTime expires) {
-            var cookie = new Cookie() {
-                Domain = domain,
-                Name = name,
-                Value = value,
-                Expires = expires
-            };
-            Cef.GetGlobalCookieManager().SetCookieAsync(url, cookie);
-        }
-
-        private bool FilterUrl(string url) {
-            return url.StartsWith(ChromeInternalProtocol, StringComparison.InvariantCultureIgnoreCase) ||
-                   url.Equals(DefaultLocalUrl, StringComparison.InvariantCultureIgnoreCase);
->>>>>>> 046ce99a
-        }
-
-        private static bool IsFrameworkAssemblyName(string name) {
-            return name == "PresentationFramework" || name == "PresentationCore" || name == "mscorlib" || name == "System.Xaml" || name == "WindowsBase";
-        }
-
-        internal static MethodBase GetUserCallingMethod(bool captureFilenames = false) {
-            var currentAssembly = typeof(WebView).Assembly;
-            var callstack = new StackTrace(captureFilenames).GetFrames().Select(f => f.GetMethod()).Where(m => m.ReflectedType.Assembly != currentAssembly);
-            var userMethod = callstack.First(m => !IsFrameworkAssemblyName(m.ReflectedType.Assembly.GetName().Name));
-            if (userMethod == null) {
-                throw new InvalidOperationException("Unable to find calling method");
-            }
-            return userMethod;
-        }
-
-        private void ExecuteWhenInitialized(Action action) {
-            if (IsBrowserInitialized) {
-                action();
-            } else {
-                pendingInitialization += action;
-            }
-        }
-
-        private void AsyncExecuteInUI(Action action) {
-            if (isDisposing) {
-                return;
-            }
-            // use async call to avoid dead-locks, otherwise if the source action tries to to evaluate js it would block
-            Dispatcher.InvokeAsync(
-                () => {
-                    if (!isDisposing) {
-                        ExecuteWithAsyncErrorHandling(action);
-                    }
-                },
-                DispatcherPriority.Normal,
-                AsyncCancellationTokenSource.Token);
-        }
-
-        private void ExecuteWithAsyncErrorHandling(Action action) {
-            ExecuteWithAsyncErrorHandlingOnFrame(action, null);
-        }
-
-        [DebuggerNonUserCode]
-        private void ExecuteWithAsyncErrorHandlingOnFrame(Action action, string frameName) {
-            try {
-                action();
-            } catch (Exception e) {
-                ForwardUnhandledAsyncException(e, frameName);
-            }
-        }
-
-        [DebuggerNonUserCode]
-        private void ExecuteWithAsyncErrorHandling(Delegate method, params object[] args) {
-            try {
-                method.DynamicInvoke(args);
-            } catch (Exception e) {
-                ForwardUnhandledAsyncException(e.InnerException);
-            }
-        }
-
-        private void ForwardUnhandledAsyncException(Exception e, string frameName = null) {
-            if (isDisposing) {
-                return;
-            }
-
-            var handled = false;
-
-            var unhandledAsyncException = UnhandledAsyncException;
-            if (unhandledAsyncException != null) {
-                var eventArgs = new UnhandledAsyncExceptionEventArgs(e, frameName);
-                unhandledAsyncException(eventArgs);
-                handled = eventArgs.Handled;
-            }
-
-            if (!handled) {
-                var exceptionInfo = ExceptionDispatchInfo.Capture(e);
-                // don't use invoke async, as it won't forward the exception to the dispatcher unhandled exception event
-                Dispatcher.BeginInvoke((Action)(() => {
-                    if (!isDisposing) {
-                        exceptionInfo?.Throw();
-                    }
-                }));
-            }
-        }
-
-        internal IInputElement FocusableElement {
-            get { return chromium; }
-        }
-
-        protected void InitializeBrowser() {
-            chromium.CreateBrowser();
-        }
-
-        public static string LogFile { get; set; }
-
-        public static string CachePath { get; set; } = Path.Combine(Path.GetTempPath(), "WebView" + Guid.NewGuid().ToString().Replace("-", null) + DateTime.UtcNow.Ticks);
-
-        public static bool PersistCache { get; set; } = false;
-
-        public static bool EnableErrorLogOnly { get; set; } = false;
-
-        internal bool IsDisposing => isDisposing;
-
-        private void OnLoaded(object sender, RoutedEventArgs e) {
-            PresentationSource.AddSourceChangedHandler(this, OnPresentationSourceChanged);
-            var source = PresentationSource.FromVisual(this);
-            UpdatePresentationSource(source, source); // pass same source, to make sure events are not registerer more than once
-        }
-
-        private void OnUnloaded(object sender, RoutedEventArgs e) {
-            PresentationSource.RemoveSourceChangedHandler(this, OnPresentationSourceChanged);
-        }
-
-        private void OnPresentationSourceChanged(object sender, SourceChangedEventArgs e) {
-            UpdatePresentationSource(e.OldSource, e.NewSource);
-        }
-
-        private void UpdatePresentationSource(PresentationSource oldSource, PresentationSource newSource) {
-            if (oldSource?.RootVisual is Window oldWindow) {
-                oldWindow.Closed -= OnHostWindowClosed;
-            }
-            if (newSource != null) {
-                if (newSource?.RootVisual is Window newWindow) {
-                    newWindow.Closed += OnHostWindowClosed;
-                }
-            }
-        }
-
-        private void OnHostWindowClosed(object sender, EventArgs e) {
-            ((Window)sender).Closed -= OnHostWindowClosed;
-            Dispose();
-        }
-
-        protected virtual string GetRequestUrl(string url, ResourceType resourceType) {
-            return url;
-        }
-
-        protected virtual bool UseSharedDomain => false;
-
-        public string[] GetFrameNames() {
-            var browser = chromium.GetBrowser();
-            return browser?.GetFrameNames().Where(n => n != MainFrameName).ToArray() ?? new string[0];
-        }
-
-        internal bool HasFrame(string name) {
-            return GetFrame(name) != null;
-        }
-
-        private CefFrame GetFrame(string frameName) {
-            return chromium.GetBrowser()?.GetFrame(frameName ?? "");
-        }
-
-        private JavascriptExecutor GetJavascriptExecutor(string frameName) {
-            lock (JsExecutors) {
-                var frameNameForIndex = frameName ?? "";
-                if (!JsExecutors.TryGetValue(frameNameForIndex, out var jsExecutor)) {
-                    jsExecutor = new JavascriptExecutor(this, GetFrame(frameName));
-                    JsExecutors.Add(frameNameForIndex, jsExecutor);
-                }
-                return jsExecutor;
-            }
-        }
-
-        private void OnJavascriptContextCreated(object sender, JavascriptContextLifetimeEventArgs e) {
-            HandleJavascriptContextCreated(e.Frame);
-        }
-
-        private void HandleJavascriptContextCreated(CefFrame frame) {
-            ExecuteWithAsyncErrorHandling(() => {
-                if (UrlHelper.IsChromeInternalUrl(frame.Url)) {
-                    return;
-                }
-
-                lock (JsExecutors) {
-                    var frameName = frame.Name;
-
-                    if (frameName == MainFrameName) {
-                        // when a new main frame in created, dispose all running executors -> since they should not be valid anymore
-                        // all child iframes were gone
-                        DisposeJavascriptExecutors(JsExecutors.Where(je => !je.Value.IsValid).Select(je => je.Key).ToArray());
-                    }
-
-                    var jsExecutor = GetJavascriptExecutor(frameName);
-                    jsExecutor.StartFlush(frame);
-
-                    JavascriptContextCreated?.Invoke(frameName);
-                }
-            });
-        }
-
-        private void OnJavascriptContextReleased(object sender, JavascriptContextLifetimeEventArgs e) {
-            ExecuteWithAsyncErrorHandling(() => {
-                if (UrlHelper.IsChromeInternalUrl(e.Frame.Url)) {
-                    return;
-                }
-
-                var frameName = e.Frame.Name;
-
-                lock (JsExecutors) {
-                    DisposeJavascriptExecutors(new[] { frameName });
-                }
-
-                JavascriptContextReleased?.Invoke(frameName);
-            });
-        }
-
-        private void OnJavascriptUncaughException(object sender, JavascriptUncaughtExceptionEventArgs e) {
-            if (JavascriptExecutor.IsInternalException(e.Message)) {
-                // ignore internal exceptions, they will be handled by the EvaluateScript caller
-                return;
-            }
-            var javascriptException = new JavascriptException(e.Message, e.StackFrames);
-            ForwardUnhandledAsyncException(javascriptException, e.Frame.Name);
-        }
-
-        private void OnRenderProcessUnhandledException(object sender, RenderProcessUnhandledExceptionEventArgs e) {
-            var exception = new RenderProcessException(e.ExceptionType, e.Message, e.StackTrace);
-            ForwardUnhandledAsyncException(exception);
-        }
-
-        private void OnRenderProcessCrashed() {
-            lock (JsExecutors) {
-                DisposeJavascriptExecutors(JsExecutors.Keys.ToArray());
-            }
-        }
-
-        private void DisposeJavascriptExecutors(string[] executorsKeys) {
-            foreach (var executorKey in executorsKeys) {
-                var indexedExecutorKey = executorKey ?? "";
-                JsExecutors[indexedExecutorKey].Dispose();
-                JsExecutors.Remove(indexedExecutorKey);
-            }
-        }
-    }
+﻿using System;
+using System.Collections.Generic;
+using System.ComponentModel;
+using System.Diagnostics;
+using System.IO;
+using System.Linq;
+using System.Reflection;
+using System.Runtime.CompilerServices;
+using System.Runtime.ExceptionServices;
+using System.Threading;
+using System.Threading.Tasks;
+using System.Windows;
+using System.Windows.Controls;
+using System.Windows.Input;
+using System.Windows.Threading;
+using Xilium.CefGlue;
+using Xilium.CefGlue.Common;
+using Xilium.CefGlue.Common.Events;
+
+namespace WebViewControl {
+
+    public delegate void BeforeNavigateEventHandler(Request request);
+    public delegate void BeforeResourceLoadEventHandler(ResourceHandler resourceHandler);
+    public delegate void NavigatedEventHandler(string url, string frameName);
+    public delegate void LoadFailedEventHandler(string url, int errorCode, string frameName);
+    public delegate void ResourceLoadFailedEventHandler(string resourceUrl);
+    public delegate void DownloadProgressChangedEventHandler(string resourcePath, long receivedBytes, long totalBytes);
+    public delegate void DownloadStatusChangedEventHandler(string resourcePath);
+    public delegate void JavascriptContextCreatedEventHandler(string frameName);
+    internal delegate void JavascriptContextReleasedEventHandler(string frameName);
+    public delegate void UnhandledAsyncExceptionEventHandler(UnhandledAsyncExceptionEventArgs eventArgs);
+
+    public partial class WebView : UserControl, IDisposable {
+
+        private const string AboutBlankUrl = "about:blank";
+
+        internal const string MainFrameName = null;
+
+        private static string[] CustomSchemes { get; } = new[] {
+            ResourceUrl.LocalScheme,
+            ResourceUrl.EmbeddedScheme,
+            ResourceUrl.CustomScheme
+        };
+
+        // converts cef zoom percentage to css zoom (between 0 and 1)
+        // from https://code.google.com/p/chromium/issues/detail?id=71484
+        private const float PercentageToZoomFactor = 1.2f;
+
+        private static bool subscribedApplicationExit = false;
+
+        private object SyncRoot { get; } = new object();
+
+        private Dictionary<string, JavascriptExecutor> JsExecutors { get; } = new Dictionary<string, JavascriptExecutor>();
+
+        private CountdownEvent JavascriptPendingCalls { get; } = new CountdownEvent(1);
+
+        private ChromiumBrowser chromium;
+        private bool isDeveloperToolsOpened;
+        private Action pendingInitialization;
+        private string htmlToLoad;
+        private volatile bool isDisposing;
+        private IDisposable[] disposables;
+
+        private BrowserObjectListener EventsListener { get; } = new BrowserObjectListener();
+        private CancellationTokenSource AsyncCancellationTokenSource { get; } = new CancellationTokenSource();
+
+        public event Action WebViewInitialized;
+
+        /// <summary>
+        /// NOTE: This event is not executed on the UI thread. Do not use Dipatcher.Invoke (use BeginInvoke) while in the context of this event otherwise it may lead to a dead-lock.
+        /// </summary>
+        public event BeforeNavigateEventHandler BeforeNavigate;
+
+        /// <summary>
+        /// NOTE: This event is not executed on the UI thread. Do not use Dipatcher.Invoke (use BeginInvoke) while in the context of this event otherwise it may lead to a dead-lock.
+        /// </summary>
+        public event BeforeResourceLoadEventHandler BeforeResourceLoad;
+
+        public event NavigatedEventHandler Navigated;
+        public event LoadFailedEventHandler LoadFailed;
+        public event ResourceLoadFailedEventHandler ResourceLoadFailed;
+        public event DownloadProgressChangedEventHandler DownloadProgressChanged;
+        public event DownloadStatusChangedEventHandler DownloadCompleted;
+        public event DownloadStatusChangedEventHandler DownloadCancelled;
+        public event JavascriptContextCreatedEventHandler JavascriptContextCreated;
+        public event Action TitleChanged;
+        public event UnhandledAsyncExceptionEventHandler UnhandledAsyncException;
+        public event Action</*url*/string> PopupOpening;
+
+        internal event Action Disposed;
+        internal event JavascriptContextReleasedEventHandler JavascriptContextReleased;
+
+        private event Action RenderProcessCrashed;
+
+        private static int domainId = 1;
+
+        // cef maints same zoom level for all browser instances under the same domain
+        // having different domains will prevent synced zoom
+        private string CurrentDomainId { get; }
+
+        private string DefaultLocalUrl { get; }
+
+        /// <summary>
+        /// Executed when a web view is initialized. Can be used to attach or configure the webview before it's ready.
+        /// </summary>
+        public static event Action<WebView> GlobalWebViewInitialized;
+
+        [MethodImpl(MethodImplOptions.NoInlining)]
+        private static void InitializeCef() {
+            if (CefRuntimeLoader.IsInitialized) {
+                return;
+            }
+
+            var cefSettings = new CefSettings();
+            cefSettings.LogSeverity = string.IsNullOrWhiteSpace(LogFile) ? CefLogSeverity.Disable : (EnableErrorLogOnly ? CefLogSeverity.Error : CefLogSeverity.Verbose);
+            cefSettings.LogFile = LogFile;
+            cefSettings.UncaughtExceptionStackSize = 100; // enable stack capture
+            cefSettings.RootCachePath = CachePath; // enable cache for external resources to speedup loading
+
+            var customSchemes = CustomSchemes.Select(s => new CustomScheme() { SchemeName = s, SchemeHandlerFactory = new SchemeHandlerFactory() }).ToArray();
+
+            CefRuntimeLoader.Initialize(new string[0], cefSettings, customSchemes);
+
+            if (Application.Current != null) {
+                Application.Current.Exit += OnApplicationExit;
+                subscribedApplicationExit = true;
+            }
+        }
+
+        /// <summary>
+        /// Release all resources and shutdown web view
+        /// </summary>
+        [DebuggerNonUserCode]
+        public static void Cleanup() {
+            CefRuntime.Shutdown(); // must shutdown cef to free cache files (so that cleanup is able to delete files)
+
+            if (PersistCache) {
+                return;
+            }
+
+            try {
+                var dirInfo = new DirectoryInfo(CachePath);
+                if (dirInfo.Exists) {
+                    dirInfo.Delete(true);
+                }
+            } catch (IOException) {
+                // ignore
+            }
+        }
+
+        public WebView() {
+            if (DesignerProperties.GetIsInDesignMode(this)) {
+                return;
+            }
+
+#if DEBUG
+            if (!System.Diagnostics.Debugger.IsAttached) {
+                throw new InvalidOperationException("Running debug version");
+            }
+#endif
+
+            if (UseSharedDomain) {
+                CurrentDomainId = string.Empty;
+            } else {
+                CurrentDomainId = domainId.ToString();
+                domainId++;
+            }
+
+            DefaultLocalUrl = UrlHelper.DefaultLocalUrl.WithDomain(CurrentDomainId);
+
+            Initialize();
+        }
+
+        [MethodImpl(MethodImplOptions.NoInlining)]
+        private void Initialize() {
+            InitializeCef();
+
+            if (!subscribedApplicationExit) {
+                // subscribe exit again, first time might have failed if Application.Current was null
+                Application.Current.Exit += OnApplicationExit;
+                subscribedApplicationExit = true;
+            }
+
+            chromium = new ChromiumBrowser();
+            chromium.BrowserInitialized += OnWebViewBrowserInitialized;
+            chromium.LoadEnd += OnWebViewLoadEnd;
+            chromium.LoadError += OnWebViewLoadError;
+            chromium.TitleChanged += OnWebViewTitleChanged;
+            chromium.PreviewKeyDown += OnPreviewKeyDown;
+            chromium.JavascriptContextCreated += OnJavascriptContextCreated;
+            chromium.JavascriptContextReleased += OnJavascriptContextReleased;
+            chromium.JavascriptUncaughException += OnJavascriptUncaughException;
+            chromium.RenderProcessUnhandledException += OnRenderProcessUnhandledException;
+
+            chromium.RequestHandler = new InternalRequestHandler(this);
+            chromium.LifeSpanHandler = new InternalLifeSpanHandler(this);
+            chromium.ContextMenuHandler = new InternalContextMenuHandler(this);
+            chromium.DialogHandler = new InternalDialogHandler(this);
+            chromium.DownloadHandler = new InternalDownloadHandler(this);
+
+            disposables = new IDisposable[] {
+                (IDisposable) chromium.RequestHandler,
+                chromium,
+                AsyncCancellationTokenSource
+            };
+
+            RegisterJavascriptObject(Listener.EventListenerObjName, EventsListener);
+
+            Content = chromium;
+
+            Loaded += OnLoaded;
+            Unloaded += OnUnloaded;
+
+            RenderProcessCrashed += OnRenderProcessCrashed;
+
+            FocusManager.SetIsFocusScope(this, true);
+            FocusManager.SetFocusedElement(this, FocusableElement);
+
+            GlobalWebViewInitialized?.Invoke(this);
+        }
+
+        private static void OnApplicationExit(object sender, ExitEventArgs e) {
+            Cleanup();
+        }
+
+        ~WebView() {
+            Dispose();
+        }
+
+        public void Dispose() {
+            lock (SyncRoot) {
+                if (isDisposing) {
+                    return;
+                }
+
+                isDisposing = true;
+            }
+
+            GC.SuppressFinalize(this);
+
+            var disposed = false;
+
+            void InternalDispose() {
+                if (disposed) {
+                    return; // bail-out
+                }
+
+                disposed = true;
+
+                AsyncCancellationTokenSource.Cancel();
+
+                WebViewInitialized = null;
+                BeforeNavigate = null;
+                BeforeResourceLoad = null;
+                Navigated = null;
+                LoadFailed = null;
+                DownloadProgressChanged = null;
+                DownloadCompleted = null;
+                DownloadCancelled = null;
+                JavascriptContextCreated = null;
+                TitleChanged = null;
+                UnhandledAsyncException = null;
+                RenderProcessCrashed = null;
+                JavascriptContextReleased = null;
+
+                foreach (var disposable in disposables.Concat(JsExecutors.Values)) {
+                    disposable.Dispose();
+                }
+
+                Disposed?.Invoke();
+            }
+
+            if (JavascriptPendingCalls.CurrentCount > 1) {
+                // avoid dead-lock, wait for all pending calls to finish
+                Task.Run(() => {
+                    JavascriptPendingCalls.Signal(); // remove dummy entry
+                    JavascriptPendingCalls.Wait();
+                    InternalDispose();
+                });
+                return;
+            }
+
+            InternalDispose();
+        }
+
+        private void OnPreviewKeyDown(object sender, KeyEventArgs e) {
+            if (AllowDeveloperTools && e.Key == Key.F12) {
+                if (isDeveloperToolsOpened) {
+                    CloseDeveloperTools();
+                } else {
+                    ShowDeveloperTools();
+                }
+                e.Handled = true;
+            }
+        }
+
+        public void ShowDeveloperTools() {
+            ExecuteWhenInitialized(() => {
+                chromium.ShowDeveloperTools();
+                isDeveloperToolsOpened = true;
+            });
+        }
+
+        public void CloseDeveloperTools() {
+            if (isDeveloperToolsOpened) {
+                chromium.CloseDeveloperTools();
+                isDeveloperToolsOpened = false;
+            }
+        }
+
+        public bool AllowDeveloperTools { get; set; }
+
+        public string Address {
+            get { return chromium.Address; }
+            set { LoadUrl(value, MainFrameName); }
+        }
+
+        public void LoadUrl(string address, string frameName) {
+            if (frameName == MainFrameName && address != DefaultLocalUrl) {
+                htmlToLoad = null;
+            }
+            if (address.Contains(Uri.SchemeDelimiter) || address == UrlHelper.AboutBlankUrl || address.StartsWith("data:")) {
+                if (CustomSchemes.Any(s => address.StartsWith(s + Uri.SchemeDelimiter))) {
+                    // custom schemes -> turn off security ... to enable full access without problems to local resources
+                    IsSecurityDisabled = true;
+                }
+
+                if (frameName == MainFrameName) {
+                    chromium.Address = address;
+                } else {
+                    GetFrame(frameName)?.LoadUrl(address);
+                }
+            } else {
+                var userAssembly = GetUserCallingMethod().ReflectedType.Assembly;
+                LoadUrl(new ResourceUrl(userAssembly, address).WithDomain(CurrentDomainId), frameName);
+            }
+        }
+
+        public void LoadResource(ResourceUrl resourceUrl, string frameName = MainFrameName) {
+            LoadUrl(resourceUrl.WithDomain(CurrentDomainId), frameName);
+        }
+
+        public void LoadHtml(string html) {
+            htmlToLoad = html;
+            LoadUrl(DefaultLocalUrl, MainFrameName);
+        }
+
+        public bool IsSecurityDisabled {
+            get => chromium.Settings.WebSecurity == CefState.Disabled;
+            set {
+                if (IsBrowserInitialized) {
+                    throw new InvalidOperationException("Cannot change webview settings after initialized");
+                }
+                chromium.Settings.WebSecurity = (value ? CefState.Disabled : CefState.Enabled);
+            }
+        }
+
+        public bool IgnoreCertificateErrors { get; set; }
+
+        public bool IsHistoryDisabled { get; set; }
+
+        public TimeSpan? DefaultScriptsExecutionTimeout { get; set; }
+
+        public bool DisableBuiltinContextMenus { get; set; }
+
+        public bool DisableFileDialogs { get; set; }
+
+        public bool IsBrowserInitialized => chromium.IsBrowserInitialized;
+
+        public bool IsJavascriptEngineInitialized => chromium.IsJavascriptEngineInitialized;
+
+        public ProxyAuthentication ProxyAuthentication { get; set; }
+
+        public bool IgnoreMissingResources { get; set; }
+
+        /// <summary>
+        /// Registers an object with the specified name in the window context of the browser
+        /// </summary>
+        /// <param name="name"></param>
+        /// <param name="objectToBind"></param>
+        /// <param name="interceptCall"></param>
+        /// <param name="executeCallsInUI"></param>
+        /// <returns>True if the object was registered or false if the object was already registered before</returns>
+        public bool RegisterJavascriptObject(string name, object objectToBind, Func<Func<object>, object> interceptCall = null, bool executeCallsInUI = false) {
+            if (chromium.IsJavascriptObjectRegistered(name)) {
+                return false;
+            }
+
+            if (executeCallsInUI) {
+                return RegisterJavascriptObject(name, objectToBind, target => Dispatcher.Invoke(target), false);
+            }
+
+            if (interceptCall == null) {
+                interceptCall = target => target();
+            }
+
+            object CallTargetMethod(Func<object> target) {
+                if (isDisposing) {
+                    return null;
+                }
+                try {
+                    JavascriptPendingCalls.AddCount();
+                    if (isDisposing) {
+                        // check again, to avoid concurrency problems with dispose
+                        return null;
+                    }
+                    return interceptCall(target);
+                } finally {
+                    JavascriptPendingCalls.Signal();
+                }
+            }
+
+            chromium.RegisterJavascriptObject(objectToBind, name, CallTargetMethod);
+
+            return true;
+        }
+
+        /// <summary>
+        /// Unregisters an object with the specified name in the window context of the browser
+        /// </summary>
+        /// <param name="name"></param>
+        public void UnregisterJavascriptObject(string name) {
+            chromium.UnregisterJavascriptObject(name);
+        }
+
+        public T EvaluateScript<T>(string script, string frameName = MainFrameName, TimeSpan? timeout = null) {
+            var jsExecutor = GetJavascriptExecutor(frameName);
+            if (jsExecutor != null) {
+                return jsExecutor.EvaluateScript<T>(script, timeout: timeout);
+            }
+            return default(T);
+        }
+
+        public void ExecuteScript(string script, string frameName = MainFrameName) {
+            GetJavascriptExecutor(frameName)?.ExecuteScript(script);
+        }
+
+        public void ExecuteScriptFunction(string functionName, params string[] args) {
+            ExecuteScriptFunctionInFrame(functionName, MainFrameName, args);
+        }
+
+        public void ExecuteScriptFunctionInFrame(string functionName, string frameName, params string[] args) {
+            GetJavascriptExecutor(frameName)?.ExecuteScriptFunction(functionName, false, args);
+        }
+
+        public T EvaluateScriptFunction<T>(string functionName, params string[] args) {
+            return EvaluateScriptFunctionInFrame<T>(functionName, MainFrameName, args);
+        }
+
+        public T EvaluateScriptFunctionInFrame<T>(string functionName, string frameName, params string[] args) {
+            var jsExecutor = GetJavascriptExecutor(frameName);
+            if (jsExecutor != null) {
+                return jsExecutor.EvaluateScriptFunction<T>(functionName, false, args);
+            }
+            return default(T);
+        }
+
+        internal void ExecuteScriptFunctionWithSerializedParams(string functionName, params object[] args) {
+            ExecuteScriptFunctionWithSerializedParamsInFrame(functionName, MainFrameName, args);
+        }
+
+        internal void ExecuteScriptFunctionWithSerializedParamsInFrame(string functionName, string frameName, params object[] args) {
+            GetJavascriptExecutor(frameName)?.ExecuteScriptFunction(functionName, true, args);
+        }
+
+        internal T EvaluateScriptFunctionWithSerializedParams<T>(string functionName, params object[] args) {
+            return EvaluateScriptFunctionWithSerializedParamsInFrame<T>(functionName, MainFrameName, args);
+        }
+
+        internal T EvaluateScriptFunctionWithSerializedParamsInFrame<T>(string functionName, string frameName, params object[] args) {
+            var jsExecutor = GetJavascriptExecutor(frameName);
+            if (jsExecutor != null) {
+                return jsExecutor.EvaluateScriptFunction<T>(functionName, true, args);
+            }
+            return default(T);
+        }
+
+        public bool CanGoBack {
+            get { return chromium.CanGoBack; }
+        }
+
+        public bool CanGoForward {
+            get { return chromium.CanGoForward; }
+        }
+
+        public void GoBack() {
+            chromium.GoBack();
+        }
+
+        public void GoForward() {
+            chromium.GoForward();
+        }
+
+        public void Reload(bool ignoreCache = false) {
+            if (chromium.IsBrowserInitialized && !chromium.IsLoading) {
+                chromium.Reload(ignoreCache);
+            }
+        }
+
+        public string Title {
+            get { return chromium.Title; }
+        }
+
+        public double ZoomPercentage {
+            get { return Math.Pow(PercentageToZoomFactor, chromium.ZoomLevel); }
+            set { ExecuteWhenInitialized(() => chromium.ZoomLevel = Math.Log(value, PercentageToZoomFactor)); }
+        }
+
+        public Listener AttachListener(string name) {
+            void HandleEvent(ListenerEventHandler handler, object[] args, bool executeInUI) {
+                if (!isDisposing) {
+                    if (executeInUI) {
+                        Dispatcher.BeginInvoke(handler, new object[] { args });
+                    } else {
+                        ExecuteWithAsyncErrorHandling(handler, new object[] { args });
+                    }
+                }
+            }
+
+            return new Listener(name, HandleEvent, EventsListener);
+        }
+
+        private void OnWebViewBrowserInitialized() {
+            if (chromium.IsBrowserInitialized) {
+                if (pendingInitialization != null) {
+                    pendingInitialization();
+                    pendingInitialization = null;
+                }
+                WebViewInitialized?.Invoke();
+            } else {
+                Dispose();
+            }
+        }
+
+        private void OnWebViewLoadEnd(object sender, LoadEndEventArgs e) {
+            if (e.Frame.IsMain) {
+                htmlToLoad = null;
+            } else {
+                // js context created event is not called for child frames
+                HandleJavascriptContextCreated(e.Frame);
+            }
+            var navigated = Navigated;
+            if (navigated != null) {
+                // store frame name and url beforehand (cannot do it later, since frame might be disposed)
+                var url = e.Frame.Url;
+                var frameName = e.Frame.Name;
+                AsyncExecuteInUI(() => navigated(url, frameName));
+            }
+        }
+
+        private void OnWebViewLoadError(object sender, LoadErrorEventArgs e) {
+            if (e.Frame.IsMain) {
+                htmlToLoad = null;
+            }
+            var loadFailed = LoadFailed;
+            if (e.ErrorCode != CefErrorCode.Aborted && loadFailed != null) {
+                var frameName = e.Frame.Name; // store frame name beforehand (cannot do it later, since frame might be disposed)
+                // ignore aborts, to prevent situations where we try to load an address inside Load failed handler (and its aborted)
+                AsyncExecuteInUI(() => loadFailed(e.FailedUrl, (int)e.ErrorCode, frameName));
+            }
+        }
+
+        private void OnWebViewTitleChanged(object sender, string title) {
+            TitleChanged?.Invoke();
+        }
+
+        private static bool IsFrameworkAssemblyName(string name) {
+            return name == "PresentationFramework" || name == "PresentationCore" || name == "mscorlib" || name == "System.Xaml" || name == "WindowsBase";
+        }
+
+        internal static MethodBase GetUserCallingMethod(bool captureFilenames = false) {
+            var currentAssembly = typeof(WebView).Assembly;
+            var callstack = new StackTrace(captureFilenames).GetFrames().Select(f => f.GetMethod()).Where(m => m.ReflectedType.Assembly != currentAssembly);
+            var userMethod = callstack.First(m => !IsFrameworkAssemblyName(m.ReflectedType.Assembly.GetName().Name));
+            if (userMethod == null) {
+                throw new InvalidOperationException("Unable to find calling method");
+            }
+            return userMethod;
+        }
+
+        private void ExecuteWhenInitialized(Action action) {
+            if (IsBrowserInitialized) {
+                action();
+            } else {
+                pendingInitialization += action;
+            }
+        }
+
+        private void AsyncExecuteInUI(Action action) {
+            if (isDisposing) {
+                return;
+            }
+            // use async call to avoid dead-locks, otherwise if the source action tries to to evaluate js it would block
+            Dispatcher.InvokeAsync(
+                () => {
+                    if (!isDisposing) {
+                        ExecuteWithAsyncErrorHandling(action);
+                    }
+                },
+                DispatcherPriority.Normal,
+                AsyncCancellationTokenSource.Token);
+        }
+
+        private void ExecuteWithAsyncErrorHandling(Action action) {
+            ExecuteWithAsyncErrorHandlingOnFrame(action, null);
+        }
+
+        [DebuggerNonUserCode]
+        private void ExecuteWithAsyncErrorHandlingOnFrame(Action action, string frameName) {
+            try {
+                action();
+            } catch (Exception e) {
+                ForwardUnhandledAsyncException(e, frameName);
+            }
+        }
+
+        [DebuggerNonUserCode]
+        private void ExecuteWithAsyncErrorHandling(Delegate method, params object[] args) {
+            try {
+                method.DynamicInvoke(args);
+            } catch (Exception e) {
+                ForwardUnhandledAsyncException(e.InnerException);
+            }
+        }
+
+        private void ForwardUnhandledAsyncException(Exception e, string frameName = null) {
+            if (isDisposing) {
+                return;
+            }
+
+            var handled = false;
+
+            var unhandledAsyncException = UnhandledAsyncException;
+            if (unhandledAsyncException != null) {
+                var eventArgs = new UnhandledAsyncExceptionEventArgs(e, frameName);
+                unhandledAsyncException(eventArgs);
+                handled = eventArgs.Handled;
+            }
+
+            if (!handled) {
+                var exceptionInfo = ExceptionDispatchInfo.Capture(e);
+                // don't use invoke async, as it won't forward the exception to the dispatcher unhandled exception event
+                Dispatcher.BeginInvoke((Action)(() => {
+                    if (!isDisposing) {
+                        exceptionInfo?.Throw();
+                    }
+                }));
+            }
+        }
+
+        internal IInputElement FocusableElement {
+            get { return chromium; }
+        }
+
+        protected void InitializeBrowser() {
+            chromium.CreateBrowser();
+        }
+
+        public static string LogFile { get; set; }
+
+        public static string CachePath { get; set; } = Path.Combine(Path.GetTempPath(), "WebView" + Guid.NewGuid().ToString().Replace("-", null) + DateTime.UtcNow.Ticks);
+
+        public static bool PersistCache { get; set; } = false;
+
+        public static bool EnableErrorLogOnly { get; set; } = false;
+
+        internal bool IsDisposing => isDisposing;
+
+        private void OnLoaded(object sender, RoutedEventArgs e) {
+            PresentationSource.AddSourceChangedHandler(this, OnPresentationSourceChanged);
+            var source = PresentationSource.FromVisual(this);
+            UpdatePresentationSource(source, source); // pass same source, to make sure events are not registerer more than once
+        }
+
+        private void OnUnloaded(object sender, RoutedEventArgs e) {
+            PresentationSource.RemoveSourceChangedHandler(this, OnPresentationSourceChanged);
+        }
+
+        private void OnPresentationSourceChanged(object sender, SourceChangedEventArgs e) {
+            UpdatePresentationSource(e.OldSource, e.NewSource);
+        }
+
+        private void UpdatePresentationSource(PresentationSource oldSource, PresentationSource newSource) {
+            if (oldSource?.RootVisual is Window oldWindow) {
+                oldWindow.Closed -= OnHostWindowClosed;
+            }
+            if (newSource != null) {
+                if (newSource?.RootVisual is Window newWindow) {
+                    newWindow.Closed += OnHostWindowClosed;
+                }
+            }
+        }
+
+        private void OnHostWindowClosed(object sender, EventArgs e) {
+            ((Window)sender).Closed -= OnHostWindowClosed;
+            Dispose();
+        }
+
+        protected virtual string GetRequestUrl(string url, ResourceType resourceType) {
+            return url;
+        }
+
+        protected virtual bool UseSharedDomain => false;
+
+        public string[] GetFrameNames() {
+            var browser = chromium.GetBrowser();
+            return browser?.GetFrameNames().Where(n => n != MainFrameName).ToArray() ?? new string[0];
+        }
+
+        internal bool HasFrame(string name) {
+            return GetFrame(name) != null;
+        }
+
+        private CefFrame GetFrame(string frameName) {
+            return chromium.GetBrowser()?.GetFrame(frameName ?? "");
+        }
+
+        private JavascriptExecutor GetJavascriptExecutor(string frameName) {
+            lock (JsExecutors) {
+                var frameNameForIndex = frameName ?? "";
+                if (!JsExecutors.TryGetValue(frameNameForIndex, out var jsExecutor)) {
+                    jsExecutor = new JavascriptExecutor(this, GetFrame(frameName));
+                    JsExecutors.Add(frameNameForIndex, jsExecutor);
+                }
+                return jsExecutor;
+            }
+        }
+
+        private void OnJavascriptContextCreated(object sender, JavascriptContextLifetimeEventArgs e) {
+            HandleJavascriptContextCreated(e.Frame);
+        }
+
+        private void HandleJavascriptContextCreated(CefFrame frame) {
+            ExecuteWithAsyncErrorHandling(() => {
+                if (UrlHelper.IsChromeInternalUrl(frame.Url)) {
+                    return;
+                }
+
+                lock (JsExecutors) {
+                    var frameName = frame.Name;
+
+                    if (frameName == MainFrameName) {
+                        // when a new main frame in created, dispose all running executors -> since they should not be valid anymore
+                        // all child iframes were gone
+                        DisposeJavascriptExecutors(JsExecutors.Where(je => !je.Value.IsValid).Select(je => je.Key).ToArray());
+                    }
+
+                    var jsExecutor = GetJavascriptExecutor(frameName);
+                    jsExecutor.StartFlush(frame);
+
+                    JavascriptContextCreated?.Invoke(frameName);
+                }
+            });
+        }
+
+        private void OnJavascriptContextReleased(object sender, JavascriptContextLifetimeEventArgs e) {
+            ExecuteWithAsyncErrorHandling(() => {
+                if (UrlHelper.IsChromeInternalUrl(e.Frame.Url)) {
+                    return;
+                }
+
+                var frameName = e.Frame.Name;
+
+                lock (JsExecutors) {
+                    DisposeJavascriptExecutors(new[] { frameName });
+                }
+
+                JavascriptContextReleased?.Invoke(frameName);
+            });
+        }
+
+        private void OnJavascriptUncaughException(object sender, JavascriptUncaughtExceptionEventArgs e) {
+            if (JavascriptExecutor.IsInternalException(e.Message)) {
+                // ignore internal exceptions, they will be handled by the EvaluateScript caller
+                return;
+            }
+            var javascriptException = new JavascriptException(e.Message, e.StackFrames);
+            ForwardUnhandledAsyncException(javascriptException, e.Frame.Name);
+        }
+
+        private void OnRenderProcessUnhandledException(object sender, RenderProcessUnhandledExceptionEventArgs e) {
+            var exception = new RenderProcessException(e.ExceptionType, e.Message, e.StackTrace);
+            ForwardUnhandledAsyncException(exception);
+        }
+
+        private void OnRenderProcessCrashed() {
+            lock (JsExecutors) {
+                DisposeJavascriptExecutors(JsExecutors.Keys.ToArray());
+            }
+        }
+
+        private void DisposeJavascriptExecutors(string[] executorsKeys) {
+            foreach (var executorKey in executorsKeys) {
+                var indexedExecutorKey = executorKey ?? "";
+                JsExecutors[indexedExecutorKey].Dispose();
+                JsExecutors.Remove(indexedExecutorKey);
+            }
+        }
+    }
 }