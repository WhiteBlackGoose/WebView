--- conflicted
+++ resolved
@@ -42,11 +42,7 @@
   </ItemGroup>
   
   <ItemGroup>
-<<<<<<< HEAD
     <PackageReference PrivateAssets="None" Include="CefGlue.Wpf" Version="75.1.81" />
-=======
-    <PackageReference PrivateAssets="None" Include="CefGlue.Wpf" Version="75.1.80" />
->>>>>>> a4533de0
     <PackageReference Include="InjectModuleInitializer" Version="2.0.3">
       <PrivateAssets>all</PrivateAssets>
       <ExcludeAssets>all</ExcludeAssets>
