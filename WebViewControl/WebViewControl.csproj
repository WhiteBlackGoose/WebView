﻿<Project Sdk="Microsoft.NET.Sdk">
  
  <PropertyGroup>
    <TargetFramework>net472</TargetFramework>
    <AssemblyTitle>WebViewControl WPF</AssemblyTitle>
    <AssemblyVersion>2.0.0.0</AssemblyVersion>
    <FileVersion>2.0.0.0</FileVersion>
    <Description>WebViewControl for WPF powered by CefGlue</Description>
    <Configuration></Configuration>
    <Company></Company>
    <Product>WebViewControl</Product>
    <Copyright>Copyright ©  2019</Copyright>
    <GeneratePackageOnBuild>true</GeneratePackageOnBuild>
    <GenerateDocumentationFile>true</GenerateDocumentationFile>
<<<<<<< HEAD
    <Version>2.91.4</Version>
=======
    <Version>2.91.5</Version>
>>>>>>> 00c05f91
    <PackageId>WebViewControl-WPF</PackageId>
    <Authors>OutSystems</Authors>
    <PackageProjectUrl>https://github.com/OutSystems/WebView</PackageProjectUrl>
    <PackageOutputPath>$(MSBuildProjectDirectory)\..\nuget</PackageOutputPath>
    <Configurations>Debug;Release;ReleaseAvalonia;ReleaseWPF;ReleaseAvaloniaRemoteDebugSupport</Configurations>
  </PropertyGroup>
  
  <PropertyGroup Condition="'$(Configuration)|$(Platform)'=='ReleaseWPF|AnyCPU'">
    <Optimize>true</Optimize>
  </PropertyGroup>
  
  <ItemGroup>
    <Reference Include="PresentationCore" />
    <Reference Include="PresentationFramework" />
    <Reference Include="System" />
    <Reference Include="System.Core" />
    <Reference Include="System.Runtime.Serialization" />
    <Reference Include="System.Web" />
    <Reference Include="System.Xaml" />
    <Reference Include="System.Xml.Linq" />
    <Reference Include="System.Data.DataSetExtensions" />
    <Reference Include="Microsoft.CSharp" />
    <Reference Include="System.Data" />
    <Reference Include="System.Net.Http" />
    <Reference Include="System.Xml" />
    <Reference Include="WindowsBase" />
  </ItemGroup>
  
  <ItemGroup>
    <None Include="app.config" />
    <None Include="WebViewControl.nuspec">
      <SubType>Designer</SubType>
    </None>
  </ItemGroup>
  
  <ItemGroup>
<<<<<<< HEAD
    <PackageReference PrivateAssets="None" Include="CefGlue.Wpf" Version="91.4472.3" />
=======
    <PackageReference PrivateAssets="None" Include="CefGlue.Wpf" Version="91.4472.4" />
>>>>>>> 00c05f91
  </ItemGroup>

</Project><|MERGE_RESOLUTION|>--- conflicted
+++ resolved
@@ -12,11 +12,7 @@
     <Copyright>Copyright ©  2019</Copyright>
     <GeneratePackageOnBuild>true</GeneratePackageOnBuild>
     <GenerateDocumentationFile>true</GenerateDocumentationFile>
-<<<<<<< HEAD
-    <Version>2.91.4</Version>
-=======
     <Version>2.91.5</Version>
->>>>>>> 00c05f91
     <PackageId>WebViewControl-WPF</PackageId>
     <Authors>OutSystems</Authors>
     <PackageProjectUrl>https://github.com/OutSystems/WebView</PackageProjectUrl>
@@ -53,11 +49,7 @@
   </ItemGroup>
   
   <ItemGroup>
-<<<<<<< HEAD
-    <PackageReference PrivateAssets="None" Include="CefGlue.Wpf" Version="91.4472.3" />
-=======
     <PackageReference PrivateAssets="None" Include="CefGlue.Wpf" Version="91.4472.4" />
->>>>>>> 00c05f91
   </ItemGroup>
 
 </Project>