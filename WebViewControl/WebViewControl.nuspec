﻿<?xml version="1.0" encoding="utf-8"?>
<package xmlns="http://schemas.microsoft.com/packaging/2013/05/nuspec.xsd">
  <metadata>
    <id>WebViewControl</id>
<<<<<<< HEAD
    <version>1.0.101</version>
=======
    <version>1.0.102</version>
>>>>>>> d99e4125
    <title>WebViewControl</title>
    <authors>jmn</authors>
    <owners>jmn</owners>
    <requireLicenseAcceptance>false</requireLicenseAcceptance>
    <description>Description</description>
    <copyright>Copyright ©  2017</copyright>
    <dependencies>
<<<<<<< HEAD
      <dependency id="CefSharp.Wpf" version="57.3.0" />
=======
      <dependency id="CefSharp.Wpf" version="57.2.0" />
>>>>>>> d99e4125
    </dependencies>
  </metadata>
  <files>
     <file src="WebViewControl.props" target="build" />
  </files>
</package><|MERGE_RESOLUTION|>--- conflicted
+++ resolved
@@ -2,11 +2,7 @@
 <package xmlns="http://schemas.microsoft.com/packaging/2013/05/nuspec.xsd">
   <metadata>
     <id>WebViewControl</id>
-<<<<<<< HEAD
-    <version>1.0.101</version>
-=======
-    <version>1.0.102</version>
->>>>>>> d99e4125
+    <version>1.0.103</version>
     <title>WebViewControl</title>
     <authors>jmn</authors>
     <owners>jmn</owners>
@@ -14,11 +10,7 @@
     <description>Description</description>
     <copyright>Copyright ©  2017</copyright>
     <dependencies>
-<<<<<<< HEAD
       <dependency id="CefSharp.Wpf" version="57.3.0" />
-=======
-      <dependency id="CefSharp.Wpf" version="57.2.0" />
->>>>>>> d99e4125
     </dependencies>
   </metadata>
   <files>
